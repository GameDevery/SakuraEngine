--- conflicted
+++ resolved
@@ -86,19 +86,12 @@
     // Initialize tls
     taskScheduler->m_tls[index].CurrentFiberIndex = freeFiberIndex;
     // Switch
-<<<<<<< HEAD
-    TracyFiberEnter(taskScheduler->m_fibers[freeFiberIndex].name.c_str());
-    taskScheduler->m_tls[index].ThreadFiber.SwitchToFiber(&taskScheduler->m_fibers[freeFiberIndex]);
-    TracyFiberLeave;
-=======
-
     {
         taskScheduler->reallocMutex.lock_shared();
         auto& target = taskScheduler->m_fibers[freeFiberIndex];
         taskScheduler->reallocMutex.unlock_shared();
         taskScheduler->m_tls[index].ThreadFiber.SwitchToFiber(&target);
     }
->>>>>>> b663f671
 
     // And we've returned
 
@@ -199,12 +192,6 @@
             }
 
             // Switch
-<<<<<<< HEAD
-            TracyFiberEnter(taskScheduler->m_fibers[tls->CurrentFiberIndex].name.c_str());
-            taskScheduler->m_fibers[tls->OldFiberIndex].SwitchToFiber(&taskScheduler->m_fibers[tls->CurrentFiberIndex]);
-            TracyFiberLeave;
-  
-=======
             {
                 taskScheduler->reallocMutex.lock_shared();
                 auto& task = taskScheduler->m_fibers[tls->OldFiberIndex];
@@ -212,7 +199,6 @@
                 taskScheduler->reallocMutex.unlock_shared();
                 task.SwitchToFiber(&target);
             }
->>>>>>> b663f671
 
             if (callbacks.OnFiberAttached != nullptr)
             {
@@ -1036,11 +1022,6 @@
     }
 
     // Switch
-<<<<<<< HEAD
-    TracyFiberEnter(m_fibers[freeFiberIndex].name.c_str());
-    m_fibers[currentFiberIndex].SwitchToFiber(&m_fibers[freeFiberIndex]);
-    TracyFiberLeave;
-=======
     {
         reallocMutex.lock_shared();
         auto& current = m_fibers[currentFiberIndex];
@@ -1048,7 +1029,6 @@
         reallocMutex.unlock_shared();
         current.SwitchToFiber(&target);
     }
->>>>>>> b663f671
 
     if (m_callbacks.OnFiberAttached != nullptr)
     {
