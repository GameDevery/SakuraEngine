--- conflicted
+++ resolved
@@ -108,10 +108,6 @@
     void deserialize() SKR_NOEXCEPT;
     inline const skr::String GetDisplayName() const { return display_name; }
     inline void SetDisplayName(const skr::String& name) { display_name = name; }
-<<<<<<< HEAD
-=======
-
->>>>>>> 3738819e
     template <typename ComponentType>
     ComponentType* GetComponent() const
     {
@@ -126,11 +122,8 @@
 
     skr::GUID GetGUID() const SKR_NOEXCEPT { return guid; }
     skr::GUID GetRTTRTypeGUID() const SKR_NOEXCEPT { return rttr_type_guid; }
-<<<<<<< HEAD
-=======
 
     skr::Vector<skr::GUID> GetChildrenGUIDs() const SKR_NOEXCEPT;
->>>>>>> 3738819e
 };
 class SKR_SCENE_API ActorManager
 {
