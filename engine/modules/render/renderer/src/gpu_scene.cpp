#include "SkrCore/log.h"
#include "SkrRT/ecs/world.hpp"
#include "SkrRenderGraph/backend/graph_backend.hpp"
#include "SkrRenderer/gpu_scene.h"
#include "SkrRenderer/render_device.h"
#include "SkrRenderer/render_mesh.h"
#include "SkrRenderer/shared/gpu_scene.hpp"
#include "SkrProfile/profile.h"
#include <atomic>

namespace skr
{

struct GPUSceneInstanceTask
{
    void build(skr::ecs::AccessBuilder& builder)
    {
        builder.write(&GPUSceneInstanceTask::instances);
        for (auto [cpu_type, gpu_type] : pScene->GetTypeRegistry())
        {
            builder.optional_read(cpu_type);
        }
    }
    skr::ecs::ComponentView<GPUSceneInstance> instances;
    skr::GPUScene* pScene = nullptr;
};

struct AddEntityToGPUScene : public GPUSceneInstanceTask
{
    void build(skr::ecs::AccessBuilder& builder)
    {
        GPUSceneInstanceTask::build(builder);
        builder.read(&AddEntityToGPUScene::meshes);
    }

    void run(skr::ecs::TaskContext& Context)
    {
        SkrZoneScopedN("GPUScene::AddEntityToGPUScene");

        sugoi_chunk_view_t v = {};
        sugoiS_access(pScene->ecs_world->get_storage(), (sugoi_entity_t)Context.entities()[0], &v);
        {
            for (auto i = 0; i < Context.size(); i++)
            {
                auto entity = Context.entities()[i];
                const auto& mesh = meshes[i];
                if (!mesh.mesh_resource.is_resolved())
                {
                    pScene->AddEntity(entity);
                    continue;
                }

                auto& instance_data = instances[i];
                instance_data.entity = entity;
                if (pScene->free_ids.try_dequeue(instance_data.instance_index))
                    pScene->free_id_count -= 1;
                else
                    instance_data.instance_index = pScene->latest_index++;

                auto mesh_resource = mesh.mesh_resource.get_resolved();
                if (mesh_resource->render_mesh->need_build_blas)
                {
                    pScene->dirty_blases.enqueue(mesh_resource->render_mesh->blas);
                    mesh_resource->render_mesh->need_build_blas = false;
                }

                // add tlas
                auto& o2w = *(const GPUSceneObjectToWorld*)Context.read(sugoi_id_of<GPUSceneObjectToWorld>::get()).at(i);
                auto& transform = o2w.matrix;
                auto& tlas_instance = pScene->tlas_instances[instance_data.instance_index];
                tlas_instance.bottom = mesh_resource->render_mesh->blas;
                tlas_instance.instance_id = instance_data.instance_index;
                tlas_instance.instance_mask = 255;
                float transform34[12] = {
                    transform.m00, transform.m10, transform.m20, transform.m30, // Row 0: X axis + X translation
                    transform.m01,
                    transform.m11,
                    transform.m21,
                    transform.m31, // Row 1: Y axis + Y translation
                    transform.m02,
                    transform.m12,
                    transform.m22,
                    transform.m32 // Row 2: Z axis + Z translation
                };
                memcpy(tlas_instance.transform, transform34, sizeof(transform34));

                pScene->tlas_dirty = true;
                pScene->instance_count += 1;
                pScene->entity_ids[entity] = instance_data.instance_index;
            }
        }
    }
    skr::ecs::ComponentView<const MeshComponent> meshes;
};

struct ScanGPUScene : public GPUSceneInstanceTask
{
    void run(skr::ecs::TaskContext& Context)
    {
        SkrZoneScopedN("GPUScene::ScanGPUScene");

        const auto& Lane = pScene->GetLaneForUpload();
        sugoi_chunk_view_t v = {};
        sugoiS_access(pScene->ecs_world->get_storage(), (sugoi_entity_t)Context.entities()[0], &v);
        {
            // compute batch count
            uint32_t soa_segments_op_count = 0;
            for (auto i = 0; i < Context.size(); i++)
            {
                const auto& instance_data = instances[i];
                if (instance_data.instance_index == ~0)
                    continue;

                for (auto [cpu_type, gpu_type] : pScene->type_registry)
                {
                    const auto data = Context.read(cpu_type).at(i);
                    if (!data)
                        continue;
                    const auto& component_info = pScene->component_types[gpu_type];
                    soa_segments_op_count++;
                }
            }

            auto batch_start = pUploadCounter->fetch_add(soa_segments_op_count);
            uint32_t local_index = 0;
            uint32_t additional_local_index = 0;

            for (auto i = 0; i < Context.size(); i++)
            {
                auto entity = Context.entities()[i];
                const auto& instance_data = instances[i];
                if (instance_data.instance_index == ~0)
                    continue;

                auto& dirties = Lane.dirties.find(entity).value();
                for (auto [cpu_type, gpu_type] : pScene->type_registry)
                {
                    if (!dirties.contains(cpu_type))
                        continue;

                    const auto data = Context.read(cpu_type).at(i);
                    if (!data)
                        continue;

                    const auto& component_info = pScene->component_types[gpu_type];
                    const uint64_t dst_offset = pScene->soa_segments.get_component_offset(gpu_type, instance_data.instance_index);
                    const uint64_t src_offset = pScene->upload_ctxs.get(graph).upload_cursor.fetch_add(component_info.element_size);

                    if (src_offset + component_info.element_size <= pScene->upload_ctxs.get(graph).upload_buffer->info->size)
                    {
                        memcpy(DRAMCache->data() + src_offset, data, component_info.element_size);

                        auto upload_index = batch_start + local_index;
                        auto& uploads = pScene->upload_ctxs.get(graph).soa_segments_uploads;
                        if (upload_index < uploads.size())
                        {
                            GPUScene::Upload upload;
                            upload.src_offset = src_offset;
                            upload.dst_offset = dst_offset;
                            upload.data_size = component_info.element_size;
                            uploads[upload_index] = upload;
                            local_index++;
                        }
                        else
                        {
                            SKR_LOG_ERROR(u8"GPUScene: data upload operations array overflow - index %u >= size %u",
                                upload_index,
                                (uint32_t)uploads.size());
                        }
                    }
                    else
                    {
                        SKR_LOG_ERROR(u8"GPUScene: Upload buffer overflow");
                    }
                }
            }
        }
    }
    ScanGPUScene(skr::render_graph::RenderGraph* g, skr::Vector<uint8_t>* DRAM, std::atomic_uint32_t* pUploadCounter)
        : graph(g)
        , DRAMCache(DRAM)
        , pUploadCounter(pUploadCounter)
    {
    }
    skr::render_graph::RenderGraph* graph;
    skr::Vector<uint8_t>* DRAMCache;
    std::atomic_uint32_t* pUploadCounter;
};

void GPUScene::AdjustBuffer(skr::render_graph::RenderGraph* graph)
{
    SkrZoneScopedN("GPUScene::AdjustBuffer");
    const auto& Lane = GetLaneForUpload();
    auto& frame_ctx = frame_ctxs.get(graph);

    const auto existed_instances = tlas_instances.size();
    if (free_id_count < Lane.add_ents.size())
    {
        tlas_instances.resize_zeroed(tlas_instances.size() + Lane.add_ents.size());
    }
    const auto required_instances = tlas_instances.size();

    // Get current frame's buffer context for deferred destruction
    auto& current_buffer_ctx = frame_ctxs.get(graph);

    // First, clean up any buffer marked for discard from previous frame
    if (current_buffer_ctx.buffer_to_discard != nullptr)
    {
        cgpu_free_buffer(current_buffer_ctx.buffer_to_discard);
        current_buffer_ctx.buffer_to_discard = nullptr;
    }

    if (soa_segments.needs_resize(required_instances))
    {
        SKR_LOG_INFO(u8"GPUScene: GPUScene data resize needed. Current: %u/%u instances",
            required_instances,
            soa_segments.get_instance_capacity());

        // Calculate new capacity
        uint32_t new_capacity = static_cast<uint32_t>(required_instances * config.resize_growth_factor);

        // Resize and get old buffer (no blocking sync needed now)
        auto old_buffer = soa_segments.resize(new_capacity);
<<<<<<< HEAD
        scene_buffer = soa_segments.import_buffer(graph, u8"scene_buffer");
=======
        frame_ctx.scene_handle = soa_segments.import_buffer(graph, u8"scene_buffer");
>>>>>>> 0cf00437

        if (old_buffer && soa_segments.get_buffer())
        {
            // Import old buffer for copy source
            auto old_buffer_handle = graph->create_buffer(
                [=](skr::render_graph::RenderGraph& g, skr::render_graph::BufferBuilder& builder) {
                    builder.set_name(u8"old_scene_buffer")
                        .import(old_buffer, CGPU_RESOURCE_STATE_SHADER_RESOURCE);
                });
            // Copy data from old to new buffer
<<<<<<< HEAD
            soa_segments.copy_segments(graph, old_buffer_handle, scene_buffer, existed_instances);
=======
            soa_segments.copy_segments(graph, old_buffer_handle, frame_ctx.scene_handle, existed_instances);
>>>>>>> 0cf00437

            // Mark old buffer for deferred destruction (will be freed next time this frame slot comes around)
            // Unlike TLAS, we don't reuse the old buffer - we always discard it after copy
            current_buffer_ctx.buffer_to_discard = old_buffer;
        }
    }
    else
    {
        // Import scene buffer with proper state management
        frame_ctx.scene_handle = soa_segments.import_buffer(graph, u8"scene_buffer");
    }
}

void GPUScene::PrepareUploadBuffer(skr::render_graph::RenderGraph* graph)
{
    SkrZoneScopedN("GPUScene::PrepareUploadBuffer");

    // Calculate required upload buffer size
    const auto& Lane = GetLaneForUpload();

    // Add some padding for alignment
    uint64_t required_size = (Lane.dirty_buffer_size + 255) & ~255; // Align to 256 bytes

    // Check if we need to recreate the upload buffer
    auto& upload_buffer = upload_ctxs.get(graph).upload_buffer;
    if (!upload_buffer || upload_buffer->info->size < required_size)
    {
        // Release old buffer if exists
        if (upload_buffer)
        {
            cgpu_free_buffer(upload_buffer);
            upload_buffer = nullptr;
        }

        // Create new upload buffer
        CGPUBufferDescriptor upload_desc = {};
        upload_desc.name = u8"GPUScene-UploadBuffer";
        upload_desc.flags = CGPU_BUFFER_FLAG_PERSISTENT_MAP_BIT;
        upload_desc.usages = CGPU_BUFFER_USAGE_NONE;
        upload_desc.memory_usage = CGPU_MEM_USAGE_CPU_TO_GPU;
        upload_desc.size = required_size;
        upload_desc.prefer_on_device = true;

        upload_buffer = cgpu_create_buffer(render_device->get_cgpu_device(), &upload_desc);

        SKR_LOG_INFO(u8"GPUScene: Created upload buffer with size %llu bytes", required_size);
    }
}

void GPUScene::ExecuteUpload(skr::render_graph::RenderGraph* graph)
{
    using namespace skr::render_graph;
    
    SkrZoneScopedN("GPUScene::ExecuteUpload");
    SwitchLane();

    // Reset Frame Resources
    auto& frame_ctx = frame_ctxs.get(graph);
    frame_ctx.frame_tlas = {};
    frame_ctx.tlas_handle = {};

    // Ensure buffers are sized correctly
    // And import buffers to render graph
    AdjustBuffer(graph);

    auto ImportTLAS = [&frame_ctx, this, graph]() {
        // Import TLAS to RenderGraph if it exists
        frame_ctx.frame_tlas = tlas_manager->GetLatestTLAS(graph);
        frame_ctx.tlas_handle = {};
        if (frame_ctx.frame_tlas.get() != nullptr)
        {
            frame_ctx.tlas_handle = graph->create_acceleration_structure(
                [&frame_ctx, graph](RenderGraph& rg, class RenderGraph::AccelerationStructureBuilder& builder)
                {
                    builder.set_name(u8"GPUScene-TLAS")
                        .import(frame_ctx.frame_tlas.get());
                });
        }
    };
    SKR_DEFER({ ImportTLAS(); });

    auto& Lane = GetLaneForUpload();
    if (Lane.dirty_buffer_size == 0)
        return;

    // Prepare upload buffer based on dirty size
    PrepareUploadBuffer(graph);

    // Schedule remove & add & scan
    auto get_batchsize = +[](uint64_t ecount) { return std::max(ecount / 8ull, 1024ull); };
    auto& upload_ctx = upload_ctxs.get(graph);
    {
        SkrZoneScopedN("GPUScene::Tasks");
        if (!Lane.remove_ents.is_empty())
        {
            SkrZoneScopedN("GPUScene::RemoveEntityFromGPUScene");
            for (auto to_remove : Lane.remove_ents)
            {
                RemoveEntity(to_remove);
            }
        }
        if (!Lane.add_ents.is_empty())
        {
            SkrZoneScopedN("GPUScene::AddEntityToGPUScene");
            skr::ecs::TaskOptions options;
            upload_ctx.add_finish.clear();
            options.on_finishes.add(upload_ctx.add_finish);

            AddEntityToGPUScene add;
            add.pScene = this;
            ecs_world->dispatch_task(add, get_batchsize(Lane.add_ents.size()), Lane.add_ents, std::move(options));
        }
        if (!Lane.dirty_ents.is_empty())
        {
            SkrZoneScopedN("GPUScene::ScanGPUScene");
            upload_ctx.DRAMCache.resize_unsafe(upload_ctx.upload_buffer->info->size);

            uint64_t total_dirty_count = Lane.dirty_comp_count.load();
            upload_ctx.soa_segments_uploads.resize_unsafe(total_dirty_count);

            skr::ecs::TaskOptions options;
            upload_ctx.scan_finish.clear();
            options.on_finishes.add(upload_ctx.scan_finish);

            ScanGPUScene scan(graph, &upload_ctx.DRAMCache, &upload_ctx.upload_counter);
            scan.pScene = this;
            ecs_world->dispatch_task(scan, get_batchsize(Lane.dirty_ents.size()), Lane.dirty_ents, std::move(options));
        }
<<<<<<< HEAD

        // Import TLAS to RenderGraph if it exists
        auto& frame_ctx = frame_ctxs.get(graph);
        frame_ctx.frame_tlas = tlas_manager->GetLatestTLAS();
        if (frame_ctx.frame_tlas)
        {
            frame_ctx.tlas_handle = graph->create_acceleration_structure([&frame_ctx](RenderGraph& graph, class RenderGraph::AccelerationStructureBuilder& builder) {
                builder.set_name(u8"GPUScene-TLAS")
                    .import(frame_ctx.frame_tlas.get());
            });
        }
=======
>>>>>>> 0cf00437
    }

    DispatchSparseUpload(graph);
}

void GPUScene::DispatchSparseUpload(skr::render_graph::RenderGraph* graph)
{
    SkrZoneScopedN("GPUScene::DispatchSparseUpload");
    const auto& Lane = GetLaneForUpload();
    auto& frame_ctx = frame_ctxs.get(graph);

    SKR_LOG_DEBUG(u8"GPUScene: Dispatching SparseUpload - GPUScene: %u ops", (uint32_t)Lane.dirty_comp_count);

    // Import upload buffer that will be used by both passes
    auto upload_buffer_handle = graph->create_buffer(
        [=, this](skr::render_graph::RenderGraph& g, skr::render_graph::BufferBuilder& builder) {
            builder.set_name(u8"upload_buffer")
                .import(upload_ctxs.get(&g).upload_buffer, CGPU_RESOURCE_STATE_GENERIC_READ)
                .allow_shader_read();
        });

    // Pass 1: GPUScene Data Upload
    {
        const uint64_t ops_size = skr::max(1ull, Lane.dirty_comp_count) * sizeof(Upload);
        const uint32_t max_threads_per_op = 4;
        const uint32_t dispatch_groups = (Lane.dirty_comp_count * max_threads_per_op + 255) / 256;

        auto ops_buffer = graph->create_buffer(
            [=](skr::render_graph::RenderGraph& g, skr::render_graph::BufferBuilder& builder) {
                builder.set_name(u8"GPUScene-upload_operations")
                    .size(ops_size)
                    .memory_usage(CGPU_MEM_USAGE_CPU_TO_GPU)
                    .as_upload_buffer()
                    .allow_shader_read()
                    .prefer_on_device();
            });

        graph->add_compute_pass(
            [=, this, &frame_ctx](skr::render_graph::RenderGraph& g, skr::render_graph::ComputePassBuilder& builder) {
                builder.set_name(u8"GPUScene-DataSparseUploadPass")
                    .set_pipeline(sparse_upload_pipeline)
                    .read(u8"upload_buffer", upload_buffer_handle)
                    .read(u8"upload_operations", ops_buffer)
                    .readwrite(u8"target_buffer", frame_ctx.scene_handle);
            },
            [this, dispatch_groups, ops_size, ops_buffer](skr::render_graph::RenderGraph& g, skr::render_graph::ComputePassContext& ctx) {
                SkrZoneScopedN("GPUScene::SparseUploadScene");
                auto& upload_ctx = upload_ctxs.get(ctx.graph);
                upload_ctx.add_finish.wait(true);
                upload_ctx.scan_finish.wait(true);

                // Send BLAS / TLAS requests
                {
                    SkrZoneScopedN("GPUScene::UpdateAccelerationStructure");
                    TLASUpdateRequest update_request;
                    {
                        CGPUAccelerationStructureId blas = nullptr;
                        while (dirty_blases.try_dequeue(blas) && blas)
                        {
                            update_request.blases_to_build.add_unique(blas);
                        }
                    }
                    if (tlas_dirty || !update_request.blases_to_build.is_empty())
                    {
                        if (instance_count != 0)
                        {
                            CGPUAccelerationStructureDescriptor tlas_desc = {};
                            tlas_desc.type = CGPU_ACCELERATION_STRUCTURE_TYPE_TOP_LEVEL;
                            tlas_desc.flags = CGPU_ACCELERATION_STRUCTURE_BUILD_FLAG_PREFER_FAST_TRACE;
                            tlas_desc.top.count = instance_count;
                            tlas_desc.top.instances = tlas_instances.data();
                            update_request.tlas_desc = tlas_desc;
                        }
                        tlas_manager->Request(ctx.graph, update_request);
                    }
                }

                auto& Lane = GetLaneForUpload();
                uint32_t actual_uploads = upload_ctx.upload_counter.load();
                if (actual_uploads)
                {
                    SkrZoneScopedN("GPUScene::CollectAndDisptachCopyPass");

                    // Fetch upload data
                    const auto& uploads = upload_ctx.soa_segments_uploads;

                    if (auto scene_data = upload_ctx.upload_buffer->info->cpu_mapped_address)
                    {
                        ::memcpy(scene_data, upload_ctx.DRAMCache.data(), upload_ctx.DRAMCache.size());
                    }
                    if (auto ops = ctx.resolve(ops_buffer)->info->cpu_mapped_address)
                    {
                        ::memcpy(ops, uploads.data(), ops_size);
                    }

                    struct SparseUploadConstants
                    {
                        uint32_t num_operations;
                        uint32_t max_threads_per_op;
                        uint32_t alignment = 16;
                        uint32_t padding0 = 0;
                    } constants;
                    constants.num_operations = static_cast<uint32_t>(actual_uploads);
                    constants.max_threads_per_op = max_threads_per_op;

                    cgpu_compute_encoder_push_constants(ctx.encoder, sparse_upload_root_signature, u8"constants", &constants);
                    cgpu_compute_encoder_dispatch(ctx.encoder, dispatch_groups, 1, 1);
                }
                {
                    SkrZoneScopedN("GPUScene::CleanUpLane");

                    Lane.add_ents.clear();
                    Lane.remove_ents.clear();
                    Lane.dirty_ents.clear();
                    Lane.dirty_comp_count = 0;
                    Lane.dirties.clear();
                    Lane.dirty_buffer_size = 0;

                    upload_ctx.upload_cursor.store(0);
                    upload_ctx.upload_counter.store(0);
                }
            });
    }
}

void GPUScene::AddEntity(skr::ecs::Entity entity)
{
    auto& Lane = GetFrontLane();
    {
        Lane.add_mtx.lock();
        Lane.add_ents.add(entity);
        Lane.add_mtx.unlock();
    }
    for (auto [cpu_type, gpu_type] : type_registry)
    {
        RequireUpload(entity, cpu_type);
    }
}

bool GPUScene::CanRemoveEntity(skr::ecs::Entity entity)
{
    return entity_ids.contains(entity);
}

void GPUScene::RemoveEntity(skr::ecs::Entity entity)
{
    auto& Lane = GetFrontLane();
    auto iter = entity_ids.find(entity);
    if (iter != entity_ids.end())
    {
        const auto instance_data = ecs_world->random_readwrite<GPUSceneInstance>().get(entity);

        free_ids.enqueue(instance_data->instance_index);
        free_id_count += 1;

        auto& tlas_instance = tlas_instances[instance_data->instance_index];
        memset(tlas_instance.transform, 0, sizeof(tlas_instance.transform));
        instance_count -= 1;
        tlas_dirty = true;

        entity_ids.erase(entity);
    }
    else
    {
        Lane.remove_mtx.lock();
        Lane.remove_ents.add(entity);
        Lane.remove_mtx.unlock();
    }
}

void GPUScene::RequireUpload(skr::ecs::Entity entity, CPUTypeID component)
{
    auto& Lane = GetFrontLane();
    Lane.dirty_mtx.lock();
    auto cs = Lane.dirties.try_add_default(entity);

    if (!cs.already_exist())
    {
        Lane.dirty_ents.add(entity);
    }

    if (!cs.value().find(component))
    {
        cs.value().add(component);
        if (auto type_iter = type_registry.find(component))
        {
            auto gpu_type = type_iter.value();
            const auto& component_info = component_types[gpu_type];
            Lane.dirty_buffer_size += component_info.element_size;
        }
        Lane.dirty_comp_count += 1;
    }

    Lane.dirty_mtx.unlock();
}

void GPUScene::InitializeComponentTypes(const GPUSceneConfig& config)
{
    SKR_LOG_DEBUG(u8"Initializing component type registry...");

    // Clear existing registry
    type_registry.clear();
    component_types.clear();

    // Register components from config
    for (const auto& comp_info : config.components)
    {
        GPUSceneComponentType component_type;
        component_type.cpu_type_guid = comp_info.cpu_type;
        component_type.soa_index = comp_info.soa_index;
        component_type.element_size = comp_info.element_size;
        component_type.element_align = comp_info.element_align;
        component_type.name = ecs_world->GetComponentName(comp_info.cpu_type);

        // Add to registry
        type_registry.add(comp_info.cpu_type, comp_info.soa_index);
        component_types.push_back(component_type);

        SKR_LOG_DEBUG(u8"  Registered component: %s (size: %d, align: %d, cpu_type:%u, soa_index: %u)",
            component_type.name,
            component_type.element_size,
            component_type.element_align,
            component_type.cpu_type_guid,
            component_type.soa_index);
    }

    SKR_LOG_DEBUG(u8"Component type registry initialized with %lld types", component_types.size());
}

const skr::Map<CPUTypeID, SOAIndex>& GPUScene::GetTypeRegistry() const
{
    return type_registry;
}

SOAIndex GPUScene::GetComponentSOAIndex(const CPUTypeID& type_guid) const
{
    auto found = type_registry.find(type_guid);
    return found ? found.value() : UINT16_MAX;
}

bool GPUScene::IsComponentTypeRegistered(const CPUTypeID& type_guid) const
{
    return type_registry.contains(type_guid);
}

const GPUSceneComponentType* GPUScene::GetComponentType(SOAIndex soa_index) const
{
    for (const auto& component_type : component_types)
    {
        if (component_type.soa_index == soa_index)
            return &component_type;
    }
    return nullptr;
}

inline static void read_bytes(const char8_t* file_name, uint32_t** bytes, uint32_t* length)
{
    FILE* f = fopen((const char*)file_name, "rb");
    fseek(f, 0, SEEK_END);
    *length = ftell(f);
    fseek(f, 0, SEEK_SET);
    *bytes = (uint32_t*)malloc(*length);
    fread(*bytes, *length, 1, f);
    fclose(f);
}

inline static void read_shader_bytes(const char8_t* virtual_path, uint32_t** bytes, uint32_t* length, ECGPUBackend backend)
{
    char8_t shader_file[256];
    const char8_t* shader_path = SKR_UTF8("./../resources/shaders/");
    strcpy((char*)shader_file, (const char*)shader_path);
    strcat((char*)shader_file, (const char*)virtual_path);
    switch (backend)
    {
    case CGPU_BACKEND_VULKAN:
        strcat((char*)shader_file, (const char*)SKR_UTF8(".spv"));
        break;
    case CGPU_BACKEND_METAL:
        strcat((char*)shader_file, (const char*)SKR_UTF8(".metallib"));
        break;
    case CGPU_BACKEND_D3D12:
    case CGPU_BACKEND_XBOX_D3D12:
        strcat((char*)shader_file, (const char*)SKR_UTF8(".dxil"));
        break;
    default:
        break;
    }
    read_bytes(shader_file, bytes, length);
}

void GPUScene::CreateSparseUploadPipeline(CGPUDeviceId device)
{
    SKR_LOG_DEBUG(u8"Creating SparseUpload compute pipeline...");

    // 1. Create compute shader
    uint32_t *shader_bytes, shader_length;
    read_shader_bytes(u8"sparse_upload.sparse_upload", &shader_bytes, &shader_length, device->adapter->instance->backend);

    CGPUShaderLibraryDescriptor shader_desc = {
        .name = u8"SparseUploadComputeShader",
        .code = shader_bytes,
        .code_size = shader_length
    };
    sparse_upload_shader = cgpu_create_shader_library(device, &shader_desc);
    free(shader_bytes);

    if (!sparse_upload_shader)
    {
        SKR_LOG_ERROR(u8"Failed to create SparseUpload compute shader");
        return;
    }

    // 2. Create root signature
    const char8_t* push_constant_name = u8"constants";
    CGPUShaderEntryDescriptor compute_shader_entry = {
        .library = sparse_upload_shader,
        .entry = u8"sparse_upload",
        .stage = CGPU_SHADER_STAGE_COMPUTE
    };

    CGPURootSignatureDescriptor root_desc = {
        .shaders = &compute_shader_entry,
        .shader_count = 1,
        .push_constant_names = &push_constant_name,
        .push_constant_count = 1,
    };
    sparse_upload_root_signature = cgpu_create_root_signature(device, &root_desc);

    if (!sparse_upload_root_signature)
    {
        SKR_LOG_ERROR(u8"Failed to create SparseUpload root signature");
        return;
    }

    // 3. Create compute pipeline
    CGPUComputePipelineDescriptor pipeline_desc = {
        .root_signature = sparse_upload_root_signature,
        .compute_shader = &compute_shader_entry,
        .name = u8"SparseUploadPipeline"
    };
    sparse_upload_pipeline = cgpu_create_compute_pipeline(device, &pipeline_desc);

    if (!sparse_upload_pipeline)
    {
        SKR_LOG_ERROR(u8"Failed to create SparseUpload compute pipeline");
        return;
    }

    SKR_LOG_INFO(u8"SparseUpload compute pipeline created successfully");
}

void GPUScene::Initialize(const GPUSceneConfig& cfg, const SOASegmentBuffer::Builder& soa_builder)
{
    SKR_LOG_INFO(u8"Initializing GPUScene...");

    // Validate configuration
    if (!cfg.world)
    {
        SKR_LOG_ERROR(u8"GPUScene: ECS World is null!");
        return;
    }

    if (!cfg.render_device)
    {
        SKR_LOG_ERROR(u8"GPUScene: RenderDevice is null!");
        return;
    }

    // Store configuration
    config = cfg;
    ecs_world = config.world;
    render_device = config.render_device;

    // 1. Create TLAS manager
    tlas_manager = TLASManager::Create(1 + RG_MAX_FRAME_IN_FLIGHT, render_device);
    // 2. Create sparse upload compute pipeline
    CreateSparseUploadPipeline(render_device->get_cgpu_device());
    // 3. Initialize component type registry
    InitializeComponentTypes(cfg);
    // 4. Create soa segment buffer
    soa_segments.initialize(soa_builder);

    SKR_LOG_INFO(u8"GPUScene initialized successfully");
}

void GPUScene::Shutdown()
{
    SKR_LOG_INFO(u8"Shutting down GPUScene...");

    // Shutdown allocators (will release buffers)
    soa_segments.shutdown();

    // Release upload buffers for all frames
    for (uint32_t i = 0; i < upload_ctxs.max_frames_in_flight(); ++i)
    {
        auto& ctx = upload_ctxs[i];
        if (ctx.upload_buffer)
        {
            cgpu_free_buffer(ctx.upload_buffer);
            ctx.upload_buffer = nullptr;
        }
    }

    for (uint32_t i = 0; i < frame_ctxs.max_frames_in_flight(); ++i)
    {
        auto& ctx = frame_ctxs[i];
        ctx.frame_tlas = {};
        if (ctx.buffer_to_discard)
        {
            cgpu_free_buffer(ctx.buffer_to_discard);
            ctx.buffer_to_discard = nullptr;
        }
    }
    TLASManager::Destroy(tlas_manager);

    if (sparse_upload_pipeline)
    {
        cgpu_free_compute_pipeline(sparse_upload_pipeline);
        sparse_upload_pipeline = nullptr;
    }

    if (sparse_upload_root_signature)
    {
        cgpu_free_root_signature(sparse_upload_root_signature);
        sparse_upload_root_signature = nullptr;
    }

    if (sparse_upload_shader)
    {
        cgpu_free_shader_library(sparse_upload_shader);
        sparse_upload_shader = nullptr;
    }

    // Clear data structures
    type_registry.clear();
    component_types.clear();

    ecs_world = nullptr;
    render_device = nullptr;

    SKR_LOG_INFO(u8"GPUScene shutdown complete");
}

} // namespace skr<|MERGE_RESOLUTION|>--- conflicted
+++ resolved
@@ -221,11 +221,7 @@
 
         // Resize and get old buffer (no blocking sync needed now)
         auto old_buffer = soa_segments.resize(new_capacity);
-<<<<<<< HEAD
-        scene_buffer = soa_segments.import_buffer(graph, u8"scene_buffer");
-=======
         frame_ctx.scene_handle = soa_segments.import_buffer(graph, u8"scene_buffer");
->>>>>>> 0cf00437
 
         if (old_buffer && soa_segments.get_buffer())
         {
@@ -236,11 +232,7 @@
                         .import(old_buffer, CGPU_RESOURCE_STATE_SHADER_RESOURCE);
                 });
             // Copy data from old to new buffer
-<<<<<<< HEAD
-            soa_segments.copy_segments(graph, old_buffer_handle, scene_buffer, existed_instances);
-=======
             soa_segments.copy_segments(graph, old_buffer_handle, frame_ctx.scene_handle, existed_instances);
->>>>>>> 0cf00437
 
             // Mark old buffer for deferred destruction (will be freed next time this frame slot comes around)
             // Unlike TLAS, we don't reuse the old buffer - we always discard it after copy
@@ -293,7 +285,7 @@
 void GPUScene::ExecuteUpload(skr::render_graph::RenderGraph* graph)
 {
     using namespace skr::render_graph;
-    
+
     SkrZoneScopedN("GPUScene::ExecuteUpload");
     SwitchLane();
 
@@ -313,8 +305,7 @@
         if (frame_ctx.frame_tlas.get() != nullptr)
         {
             frame_ctx.tlas_handle = graph->create_acceleration_structure(
-                [&frame_ctx, graph](RenderGraph& rg, class RenderGraph::AccelerationStructureBuilder& builder)
-                {
+                [&frame_ctx, graph](RenderGraph& rg, class RenderGraph::AccelerationStructureBuilder& builder) {
                     builder.set_name(u8"GPUScene-TLAS")
                         .import(frame_ctx.frame_tlas.get());
                 });
@@ -369,20 +360,6 @@
             scan.pScene = this;
             ecs_world->dispatch_task(scan, get_batchsize(Lane.dirty_ents.size()), Lane.dirty_ents, std::move(options));
         }
-<<<<<<< HEAD
-
-        // Import TLAS to RenderGraph if it exists
-        auto& frame_ctx = frame_ctxs.get(graph);
-        frame_ctx.frame_tlas = tlas_manager->GetLatestTLAS();
-        if (frame_ctx.frame_tlas)
-        {
-            frame_ctx.tlas_handle = graph->create_acceleration_structure([&frame_ctx](RenderGraph& graph, class RenderGraph::AccelerationStructureBuilder& builder) {
-                builder.set_name(u8"GPUScene-TLAS")
-                    .import(frame_ctx.frame_tlas.get());
-            });
-        }
-=======
->>>>>>> 0cf00437
     }
 
     DispatchSparseUpload(graph);
