--- conflicted
+++ resolved
@@ -16,18 +16,10 @@
 sreflect_struct(guid = "5ec06e6b-ca62-45ca-aa35-d39e1aba88a4")
 CmdOption {
     // clang-format on
-<<<<<<< HEAD
-
-    String name = {};
-    skr_char8 short_name = {};
-    String help = {};
-    bool is_required = true;
-=======
     skr_char8 short_name  = {};
     String    name        = {};
     String    help        = {};
     bool      is_required = true;
->>>>>>> 02ae30eb
 };
 // clang-format off
 sreflect_struct(guid = "3bd3f46e-e8fd-41e8-9c94-c74e2d93141b")
