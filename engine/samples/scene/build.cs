using SB;
using SB.Core;

[TargetScript]
public static class SceneSamples
{
    static SceneSamples()
    {
        // Engine.Module("SceneRenderer", "SCENE_RENDERER")
        //     .Depend(Visibility.Public, "SkrScene", "SkrGraphics"
        //         , "SkrImGui", "SkrCore", "SkrSystem", "SkrAnim")
        //     .IncludeDirs(Visibility.Public, "renderer")
        //     .AddCppFiles("renderer/*.cpp")
        //     .AddCppSLFiles("renderer/shaders/*.cxx")
        //     .CppSLOutputDirectory("resources/shaders/scene");

        // Engine.Program("SceneSample_Simple")
        //     .AddCppFiles("simple/*.cpp")
        //     .Depend(Visibility.Private, "SkrScene")
        //     .Depend(Visibility.Private, "SkrSystem");

        Engine.Program("SceneSample_Serde")
            .AddCppFiles("serde/*.cpp")
            .Depend(Visibility.Private, "SkrScene")
            .Depend(Visibility.Private, "SkrSystem");

<<<<<<< HEAD
        // Engine.Program("SceneSample_Mesh")
        //     .AddCppFiles("mesh/*.cpp")
        //     .Depend(Visibility.Private, "SceneRenderer")
        //     .Depend(Visibility.Private, "SkrTextureCompiler")
        //     .Depend(Visibility.Private, "SkrMeshTool")
        //     .CopyFilesWithRoot(
        //         RootDir: "assets",
        //         Destination: "resources/scene",
        //         "assets/*.gltf",
        //         "assets/*.bin"
        //     );
        // Engine.Program("SceneSample_SkelMesh")
        //     .AddCppFiles("skelmesh/*.cpp")
        //     .Depend(Visibility.Private, "SceneRenderer")
        //     .Depend(Visibility.Private, "SkrTextureCompiler")
        //     .Depend(Visibility.Private, "SkrAnimTool")
        //     .Depend(Visibility.Private, "SkrMeshTool");
=======
        Engine.Program("SceneSample_Serde")
            .AddCppFiles("serde/*.cpp")
            .Depend(Visibility.Private, "SkrScene")
            .Depend(Visibility.Private, "SkrSystem");

        Engine.Program("SceneSample_Mesh")
            .AddCppFiles("mesh/*.cpp")
            .Depend(Visibility.Private, "SceneRenderer")
            .Depend(Visibility.Private, "SkrTextureCompiler")
            .Depend(Visibility.Private, "SkrMeshTool")
            .CopyFilesWithRoot(
                RootDir: "assets",
                Destination: "resources/scene",
                "assets/*.gltf",
                "assets/*.bin"
            );
        Engine.Program("SceneSample_SkelMesh")
            .AddCppFiles("skelmesh/*.cpp")
            .Depend(Visibility.Private, "SceneRenderer")
            .Depend(Visibility.Private, "SkrTextureCompiler")
            .Depend(Visibility.Private, "SkrAnimTool")
            .Depend(Visibility.Private, "SkrMeshTool");
>>>>>>> 3738819e
    }
}<|MERGE_RESOLUTION|>--- conflicted
+++ resolved
@@ -6,43 +6,19 @@
 {
     static SceneSamples()
     {
-        // Engine.Module("SceneRenderer", "SCENE_RENDERER")
-        //     .Depend(Visibility.Public, "SkrScene", "SkrGraphics"
-        //         , "SkrImGui", "SkrCore", "SkrSystem", "SkrAnim")
-        //     .IncludeDirs(Visibility.Public, "renderer")
-        //     .AddCppFiles("renderer/*.cpp")
-        //     .AddCppSLFiles("renderer/shaders/*.cxx")
-        //     .CppSLOutputDirectory("resources/shaders/scene");
+        Engine.Module("SceneRenderer", "SCENE_RENDERER")
+            .Depend(Visibility.Public, "SkrScene", "SkrGraphics"
+                , "SkrImGui", "SkrCore", "SkrSystem", "SkrAnim")
+            .IncludeDirs(Visibility.Public, "renderer")
+            .AddCppFiles("renderer/*.cpp")
+            .AddCppSLFiles("renderer/shaders/*.cxx")
+            .CppSLOutputDirectory("resources/shaders/scene");
 
-        // Engine.Program("SceneSample_Simple")
-        //     .AddCppFiles("simple/*.cpp")
-        //     .Depend(Visibility.Private, "SkrScene")
-        //     .Depend(Visibility.Private, "SkrSystem");
-
-        Engine.Program("SceneSample_Serde")
-            .AddCppFiles("serde/*.cpp")
+        Engine.Program("SceneSample_Simple")
+            .AddCppFiles("simple/*.cpp")
             .Depend(Visibility.Private, "SkrScene")
             .Depend(Visibility.Private, "SkrSystem");
 
-<<<<<<< HEAD
-        // Engine.Program("SceneSample_Mesh")
-        //     .AddCppFiles("mesh/*.cpp")
-        //     .Depend(Visibility.Private, "SceneRenderer")
-        //     .Depend(Visibility.Private, "SkrTextureCompiler")
-        //     .Depend(Visibility.Private, "SkrMeshTool")
-        //     .CopyFilesWithRoot(
-        //         RootDir: "assets",
-        //         Destination: "resources/scene",
-        //         "assets/*.gltf",
-        //         "assets/*.bin"
-        //     );
-        // Engine.Program("SceneSample_SkelMesh")
-        //     .AddCppFiles("skelmesh/*.cpp")
-        //     .Depend(Visibility.Private, "SceneRenderer")
-        //     .Depend(Visibility.Private, "SkrTextureCompiler")
-        //     .Depend(Visibility.Private, "SkrAnimTool")
-        //     .Depend(Visibility.Private, "SkrMeshTool");
-=======
         Engine.Program("SceneSample_Serde")
             .AddCppFiles("serde/*.cpp")
             .Depend(Visibility.Private, "SkrScene")
@@ -65,6 +41,5 @@
             .Depend(Visibility.Private, "SkrTextureCompiler")
             .Depend(Visibility.Private, "SkrAnimTool")
             .Depend(Visibility.Private, "SkrMeshTool");
->>>>>>> 3738819e
     }
 }