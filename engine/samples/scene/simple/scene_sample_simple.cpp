// The SceneSample_Simple: The Principle for Scene Transform Update task
#include "SkrBase/math/gen/misc/transform.hpp"
#include <SkrCore/module/module_manager.hpp>
#include <SkrCore/log.h>

#include <SkrScene/actor.h>
#include <SkrSceneCore/scene_components.h>
#include <SkrSceneCore/transform_system.h>
#include <SkrRT/ecs/world.hpp>

struct SceneSampleSimpleModule : public skr::IDynamicModule
{
    virtual void on_load(int argc, char8_t** argv) override;
    virtual int main_module_exec(int argc, char8_t** argv) override;
    virtual void on_unload() override;

    skr::TransformSystem* transform_system = nullptr;
    skr::task::scheduler_t scheduler;
    skr::Scene scene;
    skr::ecs::World* world = nullptr;
    skr::ActorManager& actor_manager = skr::ActorManager::GetInstance();
};

IMPLEMENT_DYNAMIC_MODULE(SceneSampleSimpleModule, SceneSample_Simple);
void SceneSampleSimpleModule::on_load(int argc, char8_t** argv)
{
    SKR_LOG_INFO(u8"Scene Sample Simple Module Loaded");
    scheduler.initialize(skr::task::scheudler_config_t());
    scheduler.bind();
<<<<<<< HEAD

    world.initialize();

    transform_system = skr_transform_system_create(&world);
    actor_manager.Initialize(&world);
=======
    scene.root_actor_guid = skr::GUID::Create();
    actor_manager.BindScene(&scene);
    auto root = actor_manager.GetRoot();
    root.lock()->InitWorld();
    world = root.lock()->GetWorld();
    world->bind_scheduler(scheduler);
    world->initialize();
    transform_system = skr_transform_system_create(world);
>>>>>>> 3738819e
}

void SceneSampleSimpleModule::on_unload()
{
    skr_transform_system_destroy(transform_system);
<<<<<<< HEAD
    actor_manager.Finalize();
    world.finalize();
=======
    actor_manager.ClearAllActors();
>>>>>>> 3738819e
    scheduler.unbind();
    SKR_LOG_INFO(u8"Scene Sample Simple Module Unloaded");
}

int SceneSampleSimpleModule::main_module_exec(int argc, char8_t** argv)
{
    SkrZoneScopedN("SceneSampleSimpleModule::main_module_exec");
    SKR_LOG_INFO(u8"Running Scene Sample Simple Module");

    auto root = skr::Actor::GetRoot();
    auto actor1 = actor_manager.CreateActor<skr::Actor>();
    auto actor2 = actor_manager.CreateActor<skr::Actor>();
    root.lock()->CreateEntity();
    actor1.lock()->CreateEntity();
    actor2.lock()->CreateEntity();

    actor1.lock()->AttachTo(root);
    actor2.lock()->AttachTo(actor1);

    root.lock()->GetComponent<skr::scene::PositionComponent>()->set({ 0.0f, 0.0f, 0.0f }); // trigger update for the first time

    actor1.lock()->GetComponent<skr::scene::PositionComponent>()->set({ 0.0f, 1.0f, 0.0f });
    actor1.lock()->GetComponent<skr::scene::ScaleComponent>()->set({ 1.0f, 1.0f, 1.0f });
    actor1.lock()->GetComponent<skr::scene::RotationComponent>()->set({ 0.0f, 0.0f, 0.0f });

    actor2.lock()->GetComponent<skr::scene::PositionComponent>()->set({ 1.0f, 0.0f, 0.0f });
    actor2.lock()->GetComponent<skr::scene::ScaleComponent>()->set({ 1.0f, 1.0f, 1.0f });
    actor2.lock()->GetComponent<skr::scene::RotationComponent>()->set({ 0.0f, 0.0f, 0.0f });

    transform_system->update();
    skr::ecs::TaskScheduler::Get()->flush_all();
    skr::ecs::TaskScheduler::Get()->sync_all();

    auto trans_accessor = world->random_read<const skr::scene::TransformComponent>();
    auto transform = trans_accessor[(skr::ecs::Entity)actor2.lock()->GetEntity()].get();
    SKR_LOG_INFO(u8"Transform Position: ({%f}, {%f}, {%f})", transform.position.x, transform.position.y, transform.position.z);
    SKR_LOG_INFO(u8"Transform Rotation: ({%f}, {%f}, {%f}, {%f})", transform.rotation.x, transform.rotation.y, transform.rotation.z, transform.rotation.w);
    SKR_LOG_INFO(u8"Transform Scale: ({%f}, {%f}, {%f})", transform.scale.x, transform.scale.y, transform.scale.z);

    return 0;
}<|MERGE_RESOLUTION|>--- conflicted
+++ resolved
@@ -27,13 +27,6 @@
     SKR_LOG_INFO(u8"Scene Sample Simple Module Loaded");
     scheduler.initialize(skr::task::scheudler_config_t());
     scheduler.bind();
-<<<<<<< HEAD
-
-    world.initialize();
-
-    transform_system = skr_transform_system_create(&world);
-    actor_manager.Initialize(&world);
-=======
     scene.root_actor_guid = skr::GUID::Create();
     actor_manager.BindScene(&scene);
     auto root = actor_manager.GetRoot();
@@ -42,18 +35,12 @@
     world->bind_scheduler(scheduler);
     world->initialize();
     transform_system = skr_transform_system_create(world);
->>>>>>> 3738819e
 }
 
 void SceneSampleSimpleModule::on_unload()
 {
     skr_transform_system_destroy(transform_system);
-<<<<<<< HEAD
-    actor_manager.Finalize();
-    world.finalize();
-=======
     actor_manager.ClearAllActors();
->>>>>>> 3738819e
     scheduler.unbind();
     SKR_LOG_INFO(u8"Scene Sample Simple Module Unloaded");
 }
