#pragma once
#include "SkrBase/misc/traits.hpp"
#include "SkrBase/misc/debug.h"
#include "SkrContainersDef/optional.hpp"

namespace skr
{

template <typename T>
struct ExpectedValue {
    using type                    = T;
    static constexpr auto is_void = false;
};

template <>
struct ExpectedValue<void> {
    using type                    = bool;
    static constexpr auto is_void = true;
};

template <typename E, typename T = void>
struct SKR_STATIC_API Expected {
public:
    using ValueType = typename ExpectedValue<T>::type;
    static_assert(!std::is_same_v<E, T>, "E and T cannot be the same type");

    Expected() SKR_NOEXCEPT requires(ExpectedValue<T>::is_void);
    Expected(const ValueType& value) SKR_NOEXCEPT requires(!ExpectedValue<T>::is_void);
    Expected(ValueType&& value) SKR_NOEXCEPT requires(!ExpectedValue<T>::is_void);
    Expected(const E& error) SKR_NOEXCEPT;
    Expected(E&& error) SKR_NOEXCEPT;
    Expected(Expected&& other) SKR_NOEXCEPT;
    Expected(const Expected& other) = delete;

    Expected& operator=(const ValueType& value) SKR_NOEXCEPT requires(!ExpectedValue<T>::is_void);
    Expected& operator=(ValueType&& value) SKR_NOEXCEPT requires(!ExpectedValue<T>::is_void);
    Expected& operator=(const E& error) SKR_NOEXCEPT;
    Expected& operator=(E&& error) SKR_NOEXCEPT;
    Expected& operator=(Expected&& other) SKR_NOEXCEPT;
    Expected& operator=(const Expected& other) = delete;

    ~Expected() SKR_NOEXCEPT;

    bool has_value() const SKR_NOEXCEPT { return _hasValue; }
    bool has_error() const SKR_NOEXCEPT { return !_hasValue; }

    const ValueType& value() const SKR_NOEXCEPT requires(!ExpectedValue<T>::is_void);
    ValueType&       value() SKR_NOEXCEPT requires(!ExpectedValue<T>::is_void);
    void             value() const SKR_NOEXCEPT requires(ExpectedValue<T>::is_void);
    void             value() SKR_NOEXCEPT requires(ExpectedValue<T>::is_void);
    const E&         error() const SKR_NOEXCEPT;

    void mark_handled();

    template <typename V>
    bool operator==(const V& v) const SKR_NOEXCEPT requires(!ExpectedValue<T>::is_void);
    bool operator==(const E& e) const SKR_NOEXCEPT;
    bool operator==(const Expected& other) const SKR_NOEXCEPT;

    template <typename F>
    Expected& error_then(F&& f) SKR_NOEXCEPT;
    template <typename F>
    Expected& and_then(F&& f) SKR_NOEXCEPT;

    Optional<E> take_error();

private:
    union
    {
        E         _error;
        ValueType _value;
    };
    bool _hasValue;
    bool _unhandled;
};

template <typename E, typename T>
inline Expected<E, T>::Expected() SKR_NOEXCEPT requires(ExpectedValue<T>::is_void)
    : _value(true)
    , _hasValue(true)
    , _unhandled(false)
{
}

template <typename E, typename T>
inline Expected<E, T>::Expected(const ValueType& value) SKR_NOEXCEPT requires(!ExpectedValue<T>::is_void)
    : _value(value)
    , _hasValue(true)
    , _unhandled(false)
{
}

template <typename E, typename T>
inline Expected<E, T>::Expected(ValueType&& value) SKR_NOEXCEPT requires(!ExpectedValue<T>::is_void)
    : _value(std::move(value))
    , _hasValue(true)
    , _unhandled(false)
{
}

template <typename E, typename T>
inline Expected<E, T>::Expected(const E& error) SKR_NOEXCEPT
    : _error(error),
      _hasValue(false),
      _unhandled(true)
{
}

template <typename E, typename T>
inline Expected<E, T>::Expected(E&& error) SKR_NOEXCEPT
    : _error(std::move(error)),
      _hasValue(false),
      _unhandled(true)
{
}
template <typename E, typename T>
inline Expected<E, T>::Expected(Expected&& other) SKR_NOEXCEPT
    : _hasValue(other._hasValue),
      _unhandled(other._unhandled)
{
    other._unhandled = false;
    if (_hasValue)
        new (&_value) ValueType(std::move(other._value));
    else
        new (&_error) E(std::move(other._error));
}

template <typename E, typename T>
inline Expected<E, T>& Expected<E, T>::operator=(const ValueType& value) SKR_NOEXCEPT requires(!ExpectedValue<T>::is_void)
{
    _hasValue  = true;
    _unhandled = false;
    _value     = value;
    return *this;
}

template <typename E, typename T>
inline Expected<E, T>& Expected<E, T>::operator=(ValueType&& value) SKR_NOEXCEPT requires(!ExpectedValue<T>::is_void)
{
    _hasValue  = true;
    _unhandled = false;
    _value     = std::move(value);
    return *this;
}

template <typename E, typename T>
inline Expected<E, T>& Expected<E, T>::operator=(const E& error) SKR_NOEXCEPT
{
    _hasValue  = false;
    _unhandled = true;
    _error     = error;
    return *this;
}

template <typename E, typename T>
inline Expected<E, T>& Expected<E, T>::operator=(E&& error) SKR_NOEXCEPT
{
    _hasValue  = false;
    _unhandled = true;
    _error     = std::move(error);
    return *this;
}

template <typename E, typename T>
inline Expected<E, T>& Expected<E, T>::operator=(Expected&& other) SKR_NOEXCEPT
{
    if (_hasValue)
        _value.~ValueType();
    else
        _error.~E();

    other._unhandled = false;
    _hasValue        = other._hasValue;
    if (_hasValue)
        new (&_value) ValueType(std::move(other._value));
    else
        new (&_error) E(std::move(other._error));

    return *this;
}

template <typename E, typename T>
inline Expected<E, T>::~Expected() SKR_NOEXCEPT
{
    SKR_ASSERT((_hasValue || !_unhandled) && "contains an error but not handled!");

    if (_hasValue)
        _value.~ValueType();
    else
        _error.~E();
}

template <typename E, typename T>
inline const typename Expected<E, T>::ValueType& Expected<E, T>::value() const SKR_NOEXCEPT requires(!ExpectedValue<T>::is_void)
{
    SKR_ASSERT(_hasValue && "take value in error state!");
    return _value;
}

template <typename E, typename T>
inline typename Expected<E, T>::ValueType& Expected<E, T>::value() SKR_NOEXCEPT requires(!ExpectedValue<T>::is_void)
{
    SKR_ASSERT(_hasValue && "take value in error state!");
    return _value;
}

template <typename E, typename T>
inline void Expected<E, T>::value() const SKR_NOEXCEPT requires(ExpectedValue<T>::is_void)
{
    SKR_ASSERT(_hasValue && "take value in error state!");
}

template <typename E, typename T>
inline void Expected<E, T>::value() SKR_NOEXCEPT requires(ExpectedValue<T>::is_void)
{
    SKR_ASSERT(_hasValue && "take value in error state!");
}

template <typename E, typename T>
inline const E& Expected<E, T>::error() const SKR_NOEXCEPT
{
    SKR_ASSERT(!_hasValue && "take error in value state!");
    return _error;
}

template <typename E, typename T>
inline void Expected<E, T>::mark_handled()
{
    _unhandled = false;
}

template <typename E, typename T>
template <typename V>
inline bool Expected<E, T>::operator==(const V& v) const SKR_NOEXCEPT requires(!ExpectedValue<T>::is_void)
{
    return has_value() && (value() == v);
}
template <typename E, typename T>
inline bool Expected<E, T>::operator==(const E& e) const SKR_NOEXCEPT
{
    return has_error() && (error() == e);
}
template <typename E, typename T>
inline bool Expected<E, T>::operator==(const Expected& other) const SKR_NOEXCEPT
{
    if (has_value() && other.has_value())
        return _value == other._value;
    else if (has_error() && other.has_error())
        return error() == other.error();
    return false;
}

template <typename E, typename T>
template <typename F>
inline Expected<E, T>& Expected<E, T>::error_then(F&& f) SKR_NOEXCEPT
{
    if (!_hasValue && _unhandled)
    {
        f(error());
        _unhandled = false;
    }
    return *this;
}
template <typename E, typename T>
template <typename F>
inline Expected<E, T>& Expected<E, T>::and_then(F&& f) SKR_NOEXCEPT
{
    if (_hasValue)
    {
        if constexpr (ExpectedValue<T>::is_void)
            f();
        else
            f(value());
    }
    return *this;
}

template <typename E, typename T>
Optional<E> Expected<E, T>::take_error()
{
    if (_hasValue)
    {
        return {};
    }
    else
    {
        _unhandled = false;
        return std::move(_error);
    }
}

<<<<<<< HEAD
#define SKR_EXPECTED_THROW(__E) \
    if (!__E.has_value()) return __E;
=======
} // namespace skr
>>>>>>> c172a246

#define SKR_EXPECTED_ENSURE(__EXPR) \
    if (auto zz_expected = (__EXPR); !zz_expected.has_value()) return zz_expected;

#define SKR_EXPECTED_CHECK(__EXPR, __RET) \
    if (!(__EXPR).has_value()) return __RET;<|MERGE_RESOLUTION|>--- conflicted
+++ resolved
@@ -289,12 +289,7 @@
     }
 }
 
-<<<<<<< HEAD
-#define SKR_EXPECTED_THROW(__E) \
-    if (!__E.has_value()) return __E;
-=======
 } // namespace skr
->>>>>>> c172a246
 
 #define SKR_EXPECTED_ENSURE(__EXPR) \
     if (auto zz_expected = (__EXPR); !zz_expected.has_value()) return zz_expected;
