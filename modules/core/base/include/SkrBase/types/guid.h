--- conflicted
+++ resolved
@@ -78,12 +78,7 @@
 namespace skr
 {
 using GUID = skr_guid_t;
-<<<<<<< HEAD
-inline namespace literals
-{
-=======
 
->>>>>>> d738de19
 namespace details
 {
 
