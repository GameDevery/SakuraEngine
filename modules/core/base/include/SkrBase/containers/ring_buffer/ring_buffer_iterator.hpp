#pragma once
#include "SkrBase/config.h"

namespace skr::container
{
template <typename T, typename TSize, bool kConst>
struct RingBufferIt {
    using DataPtrType = std::conditional_t<kConst, const T*, T*>;
    using ValueType   = std::conditional_t<kConst, const T, T>;

<<<<<<< HEAD
    inline RingBufferIt(DataType* data, TSize capacity, TSize pos)
=======
    inline RingBufferIt(DataPtrType data, TSize capacity, TSize pos)
>>>>>>> d738de19
        : _data(data)
        , _capacity(capacity)
        , _pos(pos)
    {
    }

    inline RingBufferIt& operator++()
    {
        ++_pos;
        return *this;
    }

    inline bool       operator==(const RingBufferIt& rhs) const { return _data == rhs._data && _pos == rhs._pos; }
    inline bool       operator!=(const RingBufferIt& rhs) const { return !(*this == rhs); }
    inline ValueType& operator*() const
    {
        return _data[_pos % _capacity];
    }
    inline ValueType* operator->() const
    {
        return &_data[_pos % _capacity];
    }

private:
<<<<<<< HEAD
    DataType* _data     = nullptr;
    TSize        _capacity = 0;
    TSize        _pos      = 0;
=======
    DataPtrType _data     = nullptr;
    TSize       _capacity = 0;
    TSize       _pos      = 0;
>>>>>>> d738de19
};
} // namespace skr::container

namespace skr::container
{
template <typename T, typename TSize, bool kConst>
struct RingBufferCursor {
    using DataType = std::conditional_t<kConst, const T, T>;
    using SizeType = TSize;

    // ctor & copy & move & assign & move assign
    inline RingBufferCursor(DataType* data, SizeType capacity, SizeType begin, SizeType end, SizeType index)
        : _data(data)
        , _capacity(capacity)
        , _begin(begin)
        , _end(end)
        , _index(index)
    {
        SKR_ASSERT(_begin != 0 && _end != 0);
        SKR_ASSERT(_index >= (begin - 1) && _index <= _end);
    }
    inline RingBufferCursor(const RingBufferCursor& rhs)            = default;
    inline RingBufferCursor(RingBufferCursor&& rhs)                 = default;
    inline RingBufferCursor& operator=(const RingBufferCursor& rhs) = default;
    inline RingBufferCursor& operator=(RingBufferCursor&& rhs)      = default;

    // factory
    inline static RingBufferCursor Begin(DataType* data, SizeType capacity, SizeType begin, SizeType end)
    {
        if (begin == 0)
        {
            begin += capacity;
            end += capacity;
        }
        return RingBufferCursor{ data, capacity, begin, end, begin };
    }
    inline static RingBufferCursor BeginOverflow(DataType* data, SizeType capacity, SizeType begin, SizeType end)
    {
        if (begin == 0)
        {
            begin += capacity;
            end += capacity;
        }
        return RingBufferCursor{ data, capacity, begin, end, begin - 1 };
    }
    inline static RingBufferCursor End(DataType* data, SizeType capacity, SizeType begin, SizeType end)
    {
        if (begin == 0)
        {
            begin += capacity;
            end += capacity;
        }
        return RingBufferCursor{ data, capacity, begin, end, end - 1 };
    }
    inline static RingBufferCursor EndOverflow(DataType* data, SizeType capacity, SizeType begin, SizeType end)
    {
        if (begin == 0)
        {
            begin += capacity;
            end += capacity;
        }
        return RingBufferCursor{ data, capacity, begin, end, end };
    }

    // getter
    inline DataType& ref() const
    {
        SKR_ASSERT(is_valid());
        return _data[_index % _capacity];
    }
    inline DataType* ptr() const
    {
        SKR_ASSERT(is_valid());
        return _data + (_index % _capacity);
    }
    inline SizeType index() const { return _index % _capacity; }

    // move & reset
    inline void move_next()
    {
        SKR_ASSERT(is_valid());
        ++_index;
    }
    inline void move_prev()
    {
        SKR_ASSERT(is_valid());
        --_index;
    }
    inline void reset_to_begin() { _index = _begin; }
    inline void reset_to_end() { _index = _end - 1; }

    // reach & validate
    bool reach_end() const { return _index == _end; }
    bool reach_begin() const { return _index == _begin - 1; }
    bool is_valid() const { return !(reach_end() || reach_begin()); }

    // compare
    bool operator==(const RingBufferCursor& rhs) const { return _data == rhs._data && _index == rhs._index; }
    bool operator!=(const RingBufferCursor& rhs) const { return !(*this == rhs); }

private:
    DataType* _data;
    SizeType  _capacity;
    SizeType  _begin;
    SizeType  _end;
    SizeType  _index;
};

template <typename T, typename TSize, bool kConst>
struct RingBufferIter {
    using CursorType = RingBufferCursor<T, TSize, kConst>;
    using DataType   = std::conditional_t<kConst, const T, T>;
    using SizeType   = TSize;

    // ctor & copy & move & assign & move assign
    inline RingBufferIter(DataType* data, SizeType capacity, SizeType begin, SizeType end)
        : _cursor(CursorType::Begin(data, capacity, begin, end))
    {
    }
    inline RingBufferIter(const RingBufferIter& rhs)            = default;
    inline RingBufferIter(RingBufferIter&& rhs)                 = default;
    inline RingBufferIter& operator=(const RingBufferIter& rhs) = default;
    inline RingBufferIter& operator=(RingBufferIter&& rhs)      = default;

    // getter
    inline DataType& ref() const { return _cursor.ref(); }
    inline DataType* ptr() const { return _cursor.ptr(); }
    inline SizeType  index() const { return _cursor.index(); }

    // move & validator
    inline void reset() { _cursor.reset_to_begin(); }
    inline void move_next() { _cursor.move_next(); }
    inline bool has_next() const { return !_cursor.reach_end(); }

private:
    CursorType _cursor;
};
template <typename T, typename TSize, bool kConst>
struct RingBufferIterInv {
    using CursorType = RingBufferCursor<T, TSize, kConst>;
    using DataType   = std::conditional_t<kConst, const T, T>;
    using SizeType   = TSize;

    // ctor & copy & move & assign & move assign
    inline RingBufferIterInv(DataType* data, SizeType capacity, SizeType begin, SizeType end)
        : _cursor(CursorType::End(data, capacity, begin, end))
    {
    }
    inline RingBufferIterInv(const RingBufferIterInv& rhs)            = default;
    inline RingBufferIterInv(RingBufferIterInv&& rhs)                 = default;
    inline RingBufferIterInv& operator=(const RingBufferIterInv& rhs) = default;
    inline RingBufferIterInv& operator=(RingBufferIterInv&& rhs)      = default;

    // getter
    inline DataType& ref() const { return _cursor.ref(); }
    inline DataType* ptr() const { return _cursor.ptr(); }
    inline SizeType  index() const { return _cursor.index(); }

    // move & validator
    inline void reset() { _cursor.reset_to_end(); }
    inline void move_next() { _cursor.move_prev(); }
    inline bool has_next() const { return !_cursor.reach_begin(); }

private:
    CursorType _cursor;
};

} // namespace skr::container<|MERGE_RESOLUTION|>--- conflicted
+++ resolved
@@ -8,11 +8,7 @@
     using DataPtrType = std::conditional_t<kConst, const T*, T*>;
     using ValueType   = std::conditional_t<kConst, const T, T>;
 
-<<<<<<< HEAD
-    inline RingBufferIt(DataType* data, TSize capacity, TSize pos)
-=======
     inline RingBufferIt(DataPtrType data, TSize capacity, TSize pos)
->>>>>>> d738de19
         : _data(data)
         , _capacity(capacity)
         , _pos(pos)
@@ -37,15 +33,9 @@
     }
 
 private:
-<<<<<<< HEAD
-    DataType* _data     = nullptr;
-    TSize        _capacity = 0;
-    TSize        _pos      = 0;
-=======
     DataPtrType _data     = nullptr;
     TSize       _capacity = 0;
     TSize       _pos      = 0;
->>>>>>> d738de19
 };
 } // namespace skr::container
 
