#pragma once
#include "SkrBase/config.h"
#include "SkrBase/types.h"
#include "SkrContainersDef/skr_allocator.hpp"
#include "SkrBase/misc/hash.h"
#include "SkrBase/containers/string/string_memory.hpp"
#include "SkrBase/containers/string/string.hpp"
#include "SkrBase/containers/string/format.hpp"

namespace skr
{
constexpr uint64_t kStringSSOSize = 31;

// string types
using String = container::U8String<container::StringMemory<
    skr_char8,      /*type*/
    uint64_t,       /*size type*/
    kStringSSOSize, /*sso size*/
    SkrAllocator    /*allocator*/
    >>;
using StringView = container::U8StringView<uint64_t>;
using SerializeConstString = String;

// format
template <typename... Args>
inline void format_to(String& out, StringView fmt, Args&&... args)
{
    container::format_to(out, fmt, std::forward<Args>(args)...);
}
template <typename... Args>
inline String format(StringView fmt, Args&&... args)
{
    return container::format<String>(fmt, std::forward<Args>(args)...);
}

SKR_STATIC_API bool guid_from_sv(const skr::StringView& str, skr_guid_t& value);

// hash
template <>
<<<<<<< HEAD
struct Hash<String> {
    inline skr_hash operator()(const String& x) const
=======
struct Hash<String>
{
    inline size_t operator()(const String& x) const
>>>>>>> 7d021561
    {
        return skr_hash_of(x.c_str(), x.size(), 0);
    }
    inline skr_hash operator()(const StringView& x) const
    {
        return skr_hash_of(x.data(), x.size(), 0);
    }
    inline skr_hash operator()(const char* x) const
    {
        return skr_hash_of(x, std::strlen(x), 0);
    }
    inline skr_hash operator()(const char8_t* x) const
    {
        return skr_hash_of(x, std::strlen(reinterpret_cast<const char*>(x)), 0);
    }
};
template <>
<<<<<<< HEAD
struct Hash<StringView> {
    inline skr_hash operator()(const StringView& x) const
=======
struct Hash<StringView>
{
    inline size_t operator()(const StringView& x) const
>>>>>>> 7d021561
    {
        return skr_hash_of(x.data(), x.size(), 0);
    }
};
} // namespace skr

// skr type integration
namespace skr::container
{
template <>
struct Formatter<skr_md5_t>
{
    template <typename TString>
    inline static void format(TString& out, const skr_md5_t& md5, typename TString::ViewType spec)
    {
        ::skr::format_to(out,
            u8"{:02x}{:02x}{:02x}{:02x}{:02x}{:02x}{:02x}{:02x}{:02x}{:02x}{:02x}{:02x}{:02x}{:02x}{:02x}{:02x}",
            md5.digest[0],
            md5.digest[1],
            md5.digest[2],
            md5.digest[3],
            md5.digest[4],
            md5.digest[5],
            md5.digest[6],
            md5.digest[7],
            md5.digest[8],
            md5.digest[9],
            md5.digest[10],
            md5.digest[11],
            md5.digest[12],
            md5.digest[13],
            md5.digest[14],
            md5.digest[15]);
    }
};
template <>
struct Formatter<skr_guid_t>
{
    template <typename TString>
    inline static void format(TString& out, const skr_guid_t& guid, typename TString::ViewType spec)
    {
        ::skr::format_to(out,
            u8"{:08x}-{:04x}-{:04x}-{:02x}{:02x}-{:02x}{:02x}{:02x}{:02x}{:02x}{:02x}",
            guid.data1(),
            guid.data2(),
            guid.data3(),
            guid.data4(0),
            guid.data4(1),
            guid.data4(2),
            guid.data4(3),
            guid.data4(4),
            guid.data4(5),
            guid.data4(6),
            guid.data4(7));
    }
};
} // namespace skr::container<|MERGE_RESOLUTION|>--- conflicted
+++ resolved
@@ -37,14 +37,9 @@
 
 // hash
 template <>
-<<<<<<< HEAD
-struct Hash<String> {
-    inline skr_hash operator()(const String& x) const
-=======
 struct Hash<String>
 {
     inline size_t operator()(const String& x) const
->>>>>>> 7d021561
     {
         return skr_hash_of(x.c_str(), x.size(), 0);
     }
@@ -62,14 +57,9 @@
     }
 };
 template <>
-<<<<<<< HEAD
-struct Hash<StringView> {
-    inline skr_hash operator()(const StringView& x) const
-=======
 struct Hash<StringView>
 {
-    inline size_t operator()(const StringView& x) const
->>>>>>> 7d021561
+    inline skr_hash operator()(const StringView& x) const
     {
         return skr_hash_of(x.data(), x.size(), 0);
     }
