--- conflicted
+++ resolved
@@ -109,11 +109,7 @@
 }
 
 // run as script
-<<<<<<< HEAD
-V8Value V8Context::exec_script(StringView script)
-=======
 V8Value V8Context::exec_script(StringView script, StringView file_path)
->>>>>>> d738de19
 {
     auto                   isolate = _isolate->v8_isolate();
     v8::Isolate::Scope     isolate_scope(isolate);
@@ -122,10 +118,6 @@
     v8::Context::Scope     context_scope(context);
 
     // compile script
-<<<<<<< HEAD
-    v8::Local<v8::String> source        = V8Bind::to_v8(script, false);
-    auto                  may_be_script = ::v8::Script::Compile(context, source);
-=======
     v8::Local<v8::String> source = V8Bind::to_v8(script, false);
     v8::ScriptOrigin      origin(
         isolate,
@@ -144,7 +136,6 @@
         context,
         source
     );
->>>>>>> d738de19
     if (may_be_script.IsEmpty())
     {
         SKR_LOG_ERROR(u8"compile script failed");
@@ -166,11 +157,7 @@
 }
 
 // run as ES module
-<<<<<<< HEAD
-V8Value V8Context::exec_module(StringView script)
-=======
 V8Value V8Context::exec_module(StringView script, StringView file_path)
->>>>>>> d738de19
 {
     auto                   isolate = _isolate->v8_isolate();
     v8::Isolate::Scope     isolate_scope(isolate);
@@ -181,11 +168,7 @@
     // compile module
     v8::ScriptOrigin origin(
         isolate,
-<<<<<<< HEAD
-        V8Bind::to_v8(skr::StringView{ u8"" }),
-=======
         V8Bind::to_v8(file_path),
->>>>>>> d738de19
         0,
         0,
         true,
