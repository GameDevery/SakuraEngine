#include "SkrV8/v8_isolate.hpp"
#include "SkrContainers/set.hpp"
#include "SkrCore/log.hpp"
#include "SkrV8/v8_bind_data.hpp"
#include "libplatform/libplatform.h"
#include "v8-initialization.h"
#include "SkrRTTR/type.hpp"
#include "v8-template.h"
#include "v8-external.h"
#include "v8-function.h"
#include "SkrV8/v8_bind.hpp"

// allocator
namespace skr
{
struct V8Allocator final : ::v8::ArrayBuffer::Allocator {
    static constexpr const char* kV8DefaultPoolName = "v8-allocate";

    void* AllocateUninitialized(size_t length) override
    {
#if defined(TRACY_TRACE_ALLOCATION)
        SkrCZoneNCS(z, "v8::allocate", SKR_ALLOC_TRACY_MARKER_COLOR, 16, 1);
        void* p = sakura_malloc_alignedN(length, alignof(size_t), kV8DefaultPoolName);
        SkrCZoneEnd(z);
        return p;
#else
        return sakura_malloc_aligned(length, alignof(size_t));
#endif
    }
    void Free(void* data, size_t length) override
    {
        if (data)
        {
#if defined(TRACY_TRACE_ALLOCATION)
            SkrCZoneNCS(z, "v8::free", SKR_DEALLOC_TRACY_MARKER_COLOR, 16, 1);
            sakura_free_alignedN(data, alignof(size_t), kV8DefaultPoolName);
            SkrCZoneEnd(z);
#else
            sakura_free_aligned(data, alignof(size_t));
#endif
        }
    }
    void* Reallocate(void* data, size_t old_length, size_t new_length) override
    {
        SkrCZoneNCS(z, "v8::realloc", SKR_DEALLOC_TRACY_MARKER_COLOR, 16, 1);
        void* new_mem = sakura_realloc_alignedN(data, new_length, alignof(size_t), kV8DefaultPoolName);
        SkrCZoneEnd(z);
        return new_mem;
    }
    void* Allocate(size_t length) override
    {
        void* p = AllocateUninitialized(length);
        memset(p, 0, length);
        return p;
    }
};
} // namespace skr

namespace skr
{
V8Isolate::V8Isolate()
{
}
V8Isolate::~V8Isolate()
{
    shutdown();
}

void V8Isolate::init()
{
    using namespace ::v8;

    // init isolate
    _isolate_create_params.array_buffer_allocator = SkrNew<V8Allocator>();
    _isolate                                      = Isolate::New(_isolate_create_params);
    _isolate->SetData(0, this);

    // init bind manager
    _bind_manager = SkrNew<V8BindManager>();

<<<<<<< HEAD
=======
    // auto microtasks
    _isolate->SetMicrotasksPolicy(v8::MicrotasksPolicy::kAuto);

>>>>>>> d738de19
    // TODO. module support
    _isolate->SetHostImportModuleDynamicallyCallback(_dynamic_import_module); // used for support module
    // _isolate->SetHostInitializeImportMetaObjectCallback(); // used for set import.meta
    // v8::Module::CreateSyntheticModule

    // TODO. promise support
    // _isolate->SetPromiseRejectCallback; // used for capture unhandledRejection
}
void V8Isolate::shutdown()
{
    if (_isolate)
    {
        // cleanup templates
        _bind_manager->cleanup_templates();

        // dispose isolate
        _isolate->Dispose();
        _isolate = nullptr;

        // cleanup cores
        _bind_manager->cleanup_bind_cores();

        SkrDelete(_bind_manager);
    }
}

// message loop
void V8Isolate::pump_message_loop()
{
    while (v8::platform::PumpMessageLoop(&get_v8_platform(), _isolate)) {};
}

// operator isolate
void V8Isolate::gc(bool full)
{
    _isolate->RequestGarbageCollectionForTesting(full ? ::v8::Isolate::kFullGarbageCollection : ::v8::Isolate::kMinorGarbageCollection);

    _isolate->LowMemoryNotification();
    _isolate->IdleNotificationDeadline(0);
}

// bind object
V8BindCoreObject* V8Isolate::translate_object(::skr::ScriptbleObject* obj)
{
    using namespace ::v8;
    Isolate::Scope isolate_scope(_isolate);
    return _bind_manager->translate_object(obj);
}
void V8Isolate::mark_object_deleted(::skr::ScriptbleObject* obj)
{
    using namespace ::v8;
    Isolate::Scope isolate_scope(_isolate);
    _bind_manager->mark_object_deleted(obj);
}

// bind value
V8BindCoreValue* V8Isolate::create_value(const RTTRType* type, const void* data)
{
    using namespace ::v8;
    Isolate::Scope isolate_scope(_isolate);
    return _bind_manager->create_value(type, data);
}
V8BindCoreValue* V8Isolate::translate_value_field(const RTTRType* type, const void* data, V8BindCoreRecordBase* owner)
{
    using namespace ::v8;
    Isolate::Scope isolate_scope(_isolate);
    return _bind_manager->translate_value_field(type, data, owner);
}

// make template
void V8Isolate::register_mapping_type(const RTTRType* type)
{
    using namespace ::v8;
    // v8 scope
    Isolate::Scope isolate_scope(_isolate);

    _bind_manager->register_mapping_type(type);
}
v8::Local<v8::ObjectTemplate> V8Isolate::_get_enum_template(const RTTRType* type)
{
    using namespace ::v8;
    // check
    SKR_ASSERT(type->is_enum());

    // v8 scope
    Isolate::Scope isolate_scope(_isolate);

    return _bind_manager->get_enum_template(type);
}
v8::Local<v8::FunctionTemplate> V8Isolate::_get_record_template(const RTTRType* type)
{
    using namespace ::v8;

    // check
    SKR_ASSERT(type->is_record());

    // v8 scope
    Isolate::Scope isolate_scope(_isolate);

    return _bind_manager->get_record_template(type);
}

// module callback
v8::MaybeLocal<v8::Promise> V8Isolate::_dynamic_import_module(
    v8::Local<v8::Context>    context,
    v8::Local<v8::Data>       host_defined_options,
    v8::Local<v8::Value>      resource_name,
    v8::Local<v8::String>     specifier,
    v8::Local<v8::FixedArray> import_assertions
)
{
    v8::Local<v8::Promise::Resolver> resolver;

    // v8::Local<v8::Module> module;
    // module->GetModuleNamespace();

    // log info
    skr::String spec;
    V8Bind::to_native(specifier, spec);
    SKR_LOG_FMT_INFO(u8"import module {}", spec);

    resolver->Resolve(context, {}).Check();

    return resolver->GetPromise();
}

} // namespace skr

namespace skr
{
static auto& _v8_platform()
{
    static auto _platform = ::v8::platform::NewDefaultPlatform();
    return _platform;
}

void init_v8()
{
    // init flags
    char Flags[] = "--expose-gc";
    ::v8::V8::SetFlagsFromString(Flags, sizeof(Flags));

    // init platform
    _v8_platform() = ::v8::platform::NewDefaultPlatform();
    ::v8::V8::InitializePlatform(_v8_platform().get());

    // init v8
    ::v8::V8::Initialize();
}
void shutdown_v8()
{
    // shutdown v8
    ::v8::V8::Dispose();

    // shutdown platform
    ::v8::V8::DisposePlatform();
    _v8_platform().reset();
}
v8::Platform& get_v8_platform()
{
    return *_v8_platform();
}
} // namespace skr<|MERGE_RESOLUTION|>--- conflicted
+++ resolved
@@ -78,12 +78,9 @@
     // init bind manager
     _bind_manager = SkrNew<V8BindManager>();
 
-<<<<<<< HEAD
-=======
     // auto microtasks
     _isolate->SetMicrotasksPolicy(v8::MicrotasksPolicy::kAuto);
 
->>>>>>> d738de19
     // TODO. module support
     _isolate->SetHostImportModuleDynamicallyCallback(_dynamic_import_module); // used for support module
     // _isolate->SetHostInitializeImportMetaObjectCallback(); // used for set import.meta
