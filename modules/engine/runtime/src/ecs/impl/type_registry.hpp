#pragma once
#include "SkrRT/sugoi/type_registry.hpp"

#include <SkrContainers/hashmap.hpp>
#include <SkrContainers/vector.hpp>
#include <SkrContainers/array.hpp>

namespace sugoi
{
struct TypeRegistry::Impl {
    Impl();
    Impl(const Impl&) = delete;

    type_index_t register_type(const sugoi_type_description_t& desc);
    type_index_t get_type(const guid_t& guid);
    type_index_t get_type(skr::StringView name);
    const sugoi_type_description_t* get_type_desc(sugoi_type_index_t idx);
    void foreach_types(sugoi_type_callback_t callback, void* u);

    guid_t make_guid();

    skr::Vector<type_description_t> descriptions;
<<<<<<< HEAD
    block_arena_t nameArena;
=======
>>>>>>> 0f7cd5ff
    skr::FlatHashMap<skr::String, type_index_t, skr::Hash<skr::String>> name2type;
    skr::FlatHashMap<guid_t, type_index_t, skr::Hash<skr_guid_t>> guid2type;
};
} // namespace sugoi<|MERGE_RESOLUTION|>--- conflicted
+++ resolved
@@ -20,10 +20,6 @@
     guid_t make_guid();
 
     skr::Vector<type_description_t> descriptions;
-<<<<<<< HEAD
-    block_arena_t nameArena;
-=======
->>>>>>> 0f7cd5ff
     skr::FlatHashMap<skr::String, type_index_t, skr::Hash<skr::String>> name2type;
     skr::FlatHashMap<guid_t, type_index_t, skr::Hash<skr_guid_t>> guid2type;
 };
