#include "SkrBase/misc/make_zeroed.hpp"
#include "SkrBase/misc/defer.hpp"
#include "SkrGraphics/containers.hpp"
#include "SkrGraphics/backend/d3d12/cgpu_d3d12.h"
#include "SkrGraphics/drivers/cgpu_nvapi.h"

#include "d3d12_utils.h"
#include <dxcapi.h>

#include "SkrProfile/profile.h"

// Inline Utils
D3D12_RESOURCE_DESC      D3D12Util_CreateBufferDesc(CGPUAdapter_D3D12* A, CGPUDevice_D3D12* D, const struct CGPUBufferDescriptor* desc);
D3D12MA::ALLOCATION_DESC D3D12Util_CreateAllocationDesc(const struct CGPUBufferDescriptor* desc);

inline D3D12_HEAP_TYPE D3D12Util_TranslateHeapType(ECGPUMemoryUsage usage)
{
    if (usage == CGPU_MEM_USAGE_CPU_ONLY || usage == CGPU_MEM_USAGE_CPU_TO_GPU)
        return D3D12_HEAP_TYPE_UPLOAD;
    else if (usage == CGPU_MEM_USAGE_GPU_TO_CPU)
        return D3D12_HEAP_TYPE_READBACK;
    else
        return D3D12_HEAP_TYPE_DEFAULT;
}

struct CGPUTiledMemoryPool_D3D12 : public CGPUMemoryPool_D3D12 {
    void AllocateTiles(uint32_t N, D3D12MA::Allocation** ppAllocation, uint32_t Scale = 1) SKR_NOEXCEPT
    {
        CGPUDevice_D3D12* D = (CGPUDevice_D3D12*)super.device;
        const auto kPageSize = D3D12_DEFAULT_RESOURCE_PLACEMENT_ALIGNMENT;
        D3D12MA::ALLOCATION_DESC allocDesc = {};
        allocDesc.CustomPool = pDxPool;
        D3D12_RESOURCE_ALLOCATION_INFO allocInfo = {};
        allocInfo.Alignment = kPageSize;
        allocInfo.SizeInBytes = kPageSize * Scale;
        for (uint32_t i = 0; i < N; ++i)
        {
            D->pResourceAllocator->AllocateMemory(&allocDesc, &allocInfo, &ppAllocation[i]);
        }
    }

    ~CGPUTiledMemoryPool_D3D12() SKR_NOEXCEPT
    {
        SAFE_RELEASE(pDxPool);
    }
};

enum ETileMappingStatus_D3D12
{
    D3D12_TILE_MAPPING_STATUS_UNMAPPED = 0,
    D3D12_TILE_MAPPING_STATUS_PENDING = 1,
    D3D12_TILE_MAPPING_STATUS_MAPPING = 2,
    D3D12_TILE_MAPPING_STATUS_MAPPED = 3,
    D3D12_TILE_MAPPING_STATUS_UNMAPPING = 4
};

struct TileMapping_D3D12 {
    D3D12MA::Allocation* pDxAllocation;
    SAtomic32 status;
};
static_assert(std::is_trivially_constructible_v<TileMapping_D3D12>, "TileMapping_D3D12 Must Be Trivially Constructible!");

struct SubresTileMappings_D3D12 {
    SubresTileMappings_D3D12(CGPUTexture_D3D12* T, uint32_t X, uint32_t Y, uint32_t Z) SKR_NOEXCEPT
        : T(T),
          X(X),
          Y(Y),
          Z(Z)
    {
        if (X * Y * Z)
            mappings = (TileMapping_D3D12*)cgpu_calloc(1, X * Y * Z * sizeof(TileMapping_D3D12));
    }
    ~SubresTileMappings_D3D12() SKR_NOEXCEPT
    {
        if (mappings)
        {
            for (uint32_t x = 0; x < X; x++)
                for (uint32_t y = 0; y < Y; y++)
                    for (uint32_t z = 0; z < Z; z++)
                    {
                        unmap(x, y, z);
                    }
            cgpu_free(mappings);
        }
    }
    TileMapping_D3D12* at(uint32_t x, uint32_t y, uint32_t z)
    {
        SKR_ASSERT(mappings && x < X && y < Y && z < Z && "SubresTileMappings::at: Out of Range!");
        return mappings + (x + y * X + z * X * Y);
    }
    const TileMapping_D3D12* at(uint32_t x, uint32_t y, uint32_t z) const
    {
        SKR_ASSERT(mappings && x < X && y < Y && z < Z && "SubresTileMappings::at: Out of Range!");
        return mappings + (x + y * X + z * X * Y);
    }
    void unmap(uint32_t x, uint32_t y, uint32_t z)
    {
        auto pTiledInfo = const_cast<CGPUTiledTextureInfo*>(T->super.tiled_resource);
        auto* mapping = at(x, y, z);

        int32_t expect_mapped = D3D12_TILE_MAPPING_STATUS_MAPPED;
        if (skr_atomic_compare_exchange_strong(&mapping->status,
                                        &expect_mapped, D3D12_TILE_MAPPING_STATUS_UNMAPPING))
        {
            SAFE_RELEASE(mapping->pDxAllocation);
            skr_atomic_fetch_add_relaxed(&pTiledInfo->alive_tiles_count, -1);
        }

        int32_t expect_unmapping = D3D12_TILE_MAPPING_STATUS_UNMAPPING;
        skr_atomic_compare_exchange_strong(&mapping->status,
                                 &expect_unmapping, D3D12_TILE_MAPPING_STATUS_UNMAPPED);
    }

private:
    CGPUTexture_D3D12* T = nullptr;
    const uint32_t X = 0;
    const uint32_t Y = 0;
    const uint32_t Z = 0;
    TileMapping_D3D12* mappings = nullptr;
};

struct PackedMipMapping_D3D12 {
    PackedMipMapping_D3D12(CGPUTexture_D3D12* T, uint32_t N) SKR_NOEXCEPT
        : N(N),
          T(T)
    {
    }
    ~PackedMipMapping_D3D12() SKR_NOEXCEPT
    {
        unmap();
    }
    void unmap()
    {
        auto pTiledInfo = const_cast<CGPUTiledTextureInfo*>(T->super.tiled_resource);
        int32_t expect_mapped = D3D12_TILE_MAPPING_STATUS_MAPPED;
        if (skr_atomic_compare_exchange_strong(&status,
                &expect_mapped, D3D12_TILE_MAPPING_STATUS_UNMAPPING))
        {
            SAFE_RELEASE(pAllocation);
            skr_atomic_fetch_add_relaxed(&pTiledInfo->alive_tiles_count, -1);
        }

        int32_t expect_unmapping = D3D12_TILE_MAPPING_STATUS_UNMAPPING;
        skr_atomic_compare_exchange_strong(&status,
                                 &expect_unmapping, D3D12_TILE_MAPPING_STATUS_UNMAPPED);
    }
    D3D12MA::Allocation* pAllocation = nullptr;
    const uint32_t N = 0;
    SAtomic32 status;

private:
    CGPUTexture_D3D12* T = nullptr;
};

struct CGPUTiledTexture_D3D12 : public CGPUTexture_D3D12 {
    CGPUTiledTexture_D3D12(SubresTileMappings_D3D12* pMappings, PackedMipMapping_D3D12* pPackedMips, uint32_t NumPacks) SKR_NOEXCEPT
        : CGPUTexture_D3D12(),
          pMappings(pMappings),
          pPackedMips(pPackedMips),
          NumPacks(NumPacks)
    {
    }
    ~CGPUTiledTexture_D3D12() SKR_NOEXCEPT
    {
        const auto N = super.info->mip_levels * (super.info->array_size_minus_one + 1);
        for (uint32_t i = 0; i < N; i++)
            pMappings[i].~SubresTileMappings_D3D12();
        for (uint32_t i = 0; i < NumPacks; i++)
            pPackedMips[i].~PackedMipMapping_D3D12();
    }
    SubresTileMappings_D3D12* getSubresTileMappings(uint32_t mip_level, uint32_t array_index)
    {
        SKR_ASSERT(mip_level < super.info->mip_levels && array_index < super.info->array_size_minus_one + 1);
        return pMappings + (mip_level * (super.info->array_size_minus_one + 1) + array_index);
    }
    PackedMipMapping_D3D12* getPackedMipMapping(uint32_t layer)
    {
        return pPackedMips + layer;
    }

private:
    SubresTileMappings_D3D12* pMappings;
    PackedMipMapping_D3D12* pPackedMips;
    uint32_t NumPacks;
};

CGPUMemoryPoolId cgpu_create_memory_pool_d3d12(CGPUDeviceId device, const struct CGPUMemoryPoolDescriptor* desc)
{
    CGPUDevice_D3D12*     D    = (CGPUDevice_D3D12*)device;
    CGPUMemoryPool_D3D12* pool = CGPU_NULLPTR;

    D3D12MA::POOL_DESC poolDesc = {};
    switch (desc->type)
    {
        case CGPU_MEM_POOL_TYPE_TILED:
            poolDesc.HeapFlags = D3D12_HEAP_FLAG_ALLOW_ONLY_NON_RT_DS_TEXTURES;
            pool = cgpu_new<CGPUTiledMemoryPool_D3D12>();
            break;
        default:
            poolDesc.HeapFlags = D3D12_HEAP_FLAG_NONE;
            pool = cgpu_new<CGPUMemoryPool_D3D12>();
            break;
    }
    poolDesc.HeapProperties.Type = D3D12Util_TranslateHeapType(desc->memory_usage);
    poolDesc.MinAllocationAlignment = desc->min_alloc_alignment;
    poolDesc.BlockSize = desc->block_size;
    poolDesc.MinBlockCount = desc->min_block_count;
    poolDesc.MaxBlockCount = desc->max_block_count;
    auto hres = D->pResourceAllocator->CreatePool(&poolDesc, &pool->pDxPool);
    CHECK_HRESULT(hres);

    pool->super.device = device;
    pool->super.type   = desc->type;
    return &pool->super;
}

void cgpu_free_memory_pool_d3d12(CGPUMemoryPoolId pool)
{
    switch (pool->type)
    {
        case CGPU_MEM_POOL_TYPE_TILED:
            cgpu_delete((CGPUTiledMemoryPool_D3D12*)pool);
            break;
        default:
            cgpu_delete((CGPUMemoryPool_D3D12*)pool);
            break;
    }
}

// Buffer APIs
cgpu_static_assert(sizeof(CGPUBuffer_D3D12) <= 8 * sizeof(uint64_t), "Acquire Single CacheLine"); // Cache Line
CGPUBufferId cgpu_create_buffer_d3d12(CGPUDeviceId device, const struct CGPUBufferDescriptor* desc)
{
    CGPUBuffer_D3D12*   B              = cgpu_new_sized<CGPUBuffer_D3D12>(sizeof(CGPUBuffer_D3D12) + sizeof(CGPUBufferInfo));
    auto                pInfo          = (CGPUBufferInfo*)(B + 1);
    CGPUDevice_D3D12*   D              = (CGPUDevice_D3D12*)device;
    CGPUAdapter_D3D12*  A              = (CGPUAdapter_D3D12*)device->adapter;
    D3D12_RESOURCE_DESC bufDesc        = D3D12Util_CreateBufferDesc(A, D, desc);
    uint64_t            allocationSize = bufDesc.Width;
    // Handle Resource Start State
    ECGPUResourceState start_state = desc->start_state;
    if (desc->memory_usage == CGPU_MEM_USAGE_CPU_TO_GPU || desc->memory_usage == CGPU_MEM_USAGE_CPU_ONLY)
    {
        start_state = CGPU_RESOURCE_STATE_GENERIC_READ;
    }
    else if (desc->memory_usage == CGPU_MEM_USAGE_GPU_TO_CPU)
    {
        start_state = CGPU_RESOURCE_STATE_COPY_DEST;
    }
    D3D12_RESOURCE_STATES InitialState = D3D12Util_TranslateResourceState(start_state);
    // Do Allocation
    const bool               log_allocation = false;
    D3D12MA::ALLOCATION_DESC alloc_desc     = D3D12Util_CreateAllocationDesc(desc);
#ifdef CGPU_USE_NVAPI
    if ((desc->memory_usage == CGPU_MEM_USAGE_GPU_ONLY && desc->flags & CGPU_BCF_HOST_VISIBLE) ||
        (desc->memory_usage & CGPU_MEM_USAGE_GPU_ONLY && desc->flags == CGPU_BCF_PERSISTENT_MAP_BIT))
    {
        bool                  cpuVisibleVRamSupported = false;
        D3D12_HEAP_PROPERTIES heapProps               = {};
        heapProps.Type                                = D3D12_HEAP_TYPE_CUSTOM;
        heapProps.CPUPageProperty                     = D3D12_CPU_PAGE_PROPERTY_WRITE_COMBINE;
        heapProps.MemoryPoolPreference                = D3D12_MEMORY_POOL_L0;
        heapProps.VisibleNodeMask                     = CGPU_SINGLE_GPU_NODE_MASK;
        heapProps.CreationNodeMask                    = CGPU_SINGLE_GPU_NODE_MASK;
        NV_RESOURCE_PARAMS nvParams                   = {};
        nvParams.NVResourceFlags                      = NV_D3D12_RESOURCE_FLAGS::NV_D3D12_RESOURCE_FLAG_CPUVISIBLE_VIDMEM;
        if (InitialState == D3D12_RESOURCE_STATE_GENERIC_READ)
            InitialState = D3D12_RESOURCE_STATE_COMMON; // [STATE_CREATION WARNING #1328: CREATERESOURCE_STATE_IGNORED]
        NvAPI_D3D12_CreateCommittedResource(D->pDxDevice, &heapProps,
                                            alloc_desc.ExtraHeapFlags,
                                            &bufDesc, InitialState,
                                            nullptr, &nvParams, IID_ARGS(&B->pDxResource),
                                            &cpuVisibleVRamSupported);
        if (!cpuVisibleVRamSupported)
            B->pDxResource = nullptr;
        else if (log_allocation)
        {
            cgpu_trace(u8"[D3D12] Create CVV Buffer Resource Succeed! \n\t With Name: %s\n\t Size: %lld \n\t Format: %d",
                       desc->name ? desc->name : u8"", allocationSize, desc->format);
        }
    }
#endif
    if (!B->pDxResource)
    {
        if (D3D12_HEAP_TYPE_DEFAULT != alloc_desc.HeapType &&
            (bufDesc.Flags & D3D12_RESOURCE_FLAG_ALLOW_UNORDERED_ACCESS))
        {
            D3D12_HEAP_PROPERTIES heapProps = {};
            heapProps.Type                  = D3D12_HEAP_TYPE_CUSTOM;
            heapProps.CPUPageProperty       = D3D12_CPU_PAGE_PROPERTY_WRITE_COMBINE;
            heapProps.MemoryPoolPreference  = D3D12_MEMORY_POOL_L0;
            heapProps.VisibleNodeMask       = CGPU_SINGLE_GPU_NODE_MASK;
            heapProps.CreationNodeMask      = CGPU_SINGLE_GPU_NODE_MASK;
            if (InitialState == D3D12_RESOURCE_STATE_GENERIC_READ)
                InitialState = D3D12_RESOURCE_STATE_COMMON; // [STATE_CREATION WARNING #1328: CREATERESOURCE_STATE_IGNORED]
            CHECK_HRESULT(D->pDxDevice->CreateCommittedResource(&heapProps, alloc_desc.ExtraHeapFlags,
                                                                &bufDesc, InitialState, NULL, IID_ARGS(&B->pDxResource)));
            if (log_allocation)
            {
                cgpu_trace(u8"[D3D12] Create Committed Buffer Resource Succeed! \n\t With Name: %s\n\t Size: %lld \n\t Format: %d",
                           desc->name ? desc->name : u8"", allocationSize, desc->format);
            }
        }
        else
        {
            {
                SkrZoneScopedN("Allocation(Buffer)");
                CHECK_HRESULT(D->pResourceAllocator->CreateResource(&alloc_desc, &bufDesc, InitialState,
                                                                    NULL, &B->pDxAllocation, IID_ARGS(&B->pDxResource)));
            }
            if (log_allocation)
            {
                SkrZoneScopedN("Log(Allocation)");
                cgpu_trace(u8"[D3D12] Create Buffer Resource Succeed! \n\t With Name: %s\n\t Size: %lld \n\t Format: %d",
                           desc->name ? desc->name : u8"", allocationSize, desc->format);
            }
        }
    }

    // MemMaps
    if (desc->flags & CGPU_BCF_PERSISTENT_MAP_BIT)
    {
        SkrZoneScopedN("Map(Buffer)");

        auto mapResult = B->pDxResource->Map(0, NULL, &pInfo->cpu_mapped_address);
        if (!SUCCEEDED(mapResult))
        {
            cgpu_warn(u8"[D3D12] Map Buffer Resource Failed %d! \n\t With Name: %s\n\t Size: %lld \n\t Format: %d",
                      mapResult, desc->name ? desc->name : u8"", allocationSize, desc->format);
        }
    }
    B->mDxGpuAddress = B->pDxResource->GetGPUVirtualAddress();
#if defined(XBOX)
    B->super.cpu_mapped_address->pCpuMappedAddress = (void*)B->mDxGpuAddress;
#endif

    // Create Descriptors
    if (!(desc->flags & CGPU_BCF_NO_DESCRIPTOR_VIEW_CREATION))
    {
        D3D12Util_DescriptorHeap* pHeap = D->pCPUDescriptorHeaps[D3D12_DESCRIPTOR_HEAP_TYPE_CBV_SRV_UAV];
        const size_t kDescriptorSize = D3D12Util_GetDescriptorSize(pHeap);

        uint32_t handleCount = ((desc->descriptors & CGPU_RESOURCE_TYPE_UNIFORM_BUFFER) ? 1 : 0) +
                               ((desc->descriptors & CGPU_RESOURCE_TYPE_BUFFER) ? 1 : 0) +
                               ((desc->descriptors & CGPU_RESOURCE_TYPE_RW_BUFFER) ? 1 : 0);
        B->mDxDescriptorHandles = D3D12Util_ConsumeDescriptorHandles(pHeap, handleCount).mCpu;
        // Create CBV
        if (desc->descriptors & CGPU_RESOURCE_TYPE_UNIFORM_BUFFER)
        {
            D3D12_CPU_DESCRIPTOR_HANDLE cbv = { B->mDxDescriptorHandles.ptr };
            B->mDxSrvOffset = kDescriptorSize * 1;

            D3D12_CONSTANT_BUFFER_VIEW_DESC cbvDesc = {};
            cbvDesc.BufferLocation = B->mDxGpuAddress;
            cbvDesc.SizeInBytes = (UINT)allocationSize;
            D3D12Util_CreateCBV(D, &cbvDesc, &cbv);
        }
        // Create SRV
        if (desc->descriptors & CGPU_RESOURCE_TYPE_BUFFER)
        {
            D3D12_CPU_DESCRIPTOR_HANDLE srv = { B->mDxDescriptorHandles.ptr + B->mDxSrvOffset };
            B->mDxUavOffset = B->mDxSrvOffset + kDescriptorSize * 1;

            D3D12_SHADER_RESOURCE_VIEW_DESC srvDesc = {};
            srvDesc.ViewDimension = D3D12_SRV_DIMENSION_BUFFER;
            srvDesc.Shader4ComponentMapping = D3D12_DEFAULT_SHADER_4_COMPONENT_MAPPING;
            srvDesc.Buffer.FirstElement = desc->first_element;
            srvDesc.Buffer.NumElements = (UINT)(desc->element_count);
            srvDesc.Buffer.StructureByteStride = (UINT)(desc->element_stride);
            srvDesc.Buffer.Flags = D3D12_BUFFER_SRV_FLAG_NONE;
            srvDesc.Format = (DXGI_FORMAT)DXGIUtil_TranslatePixelFormat(desc->format, false);
            if (CGPU_RESOURCE_TYPE_BUFFER_RAW == (desc->descriptors & CGPU_RESOURCE_TYPE_BUFFER_RAW))
            {
                if (desc->format != CGPU_FORMAT_UNDEFINED)
                {
                    cgpu_warn(u8"Raw buffers use R32 typeless format. Format will be ignored");
                }
                srvDesc.Format = DXGI_FORMAT_R32_TYPELESS;
                srvDesc.Buffer.Flags |= D3D12_BUFFER_SRV_FLAG_RAW;
            }
            // Cannot create a typed StructuredBuffer
            if (srvDesc.Format != DXGI_FORMAT_UNKNOWN)
            {
                srvDesc.Buffer.StructureByteStride = 0;
            }
            D3D12Util_CreateSRV(D, B->pDxResource, &srvDesc, &srv);
        }
        // Create UAV
        if (desc->descriptors & CGPU_RESOURCE_TYPE_RW_BUFFER)
        {
            D3D12_CPU_DESCRIPTOR_HANDLE uav = { B->mDxDescriptorHandles.ptr + B->mDxUavOffset };

            D3D12_UNORDERED_ACCESS_VIEW_DESC uavDesc = {};
            uavDesc.Format = DXGI_FORMAT_UNKNOWN;
            uavDesc.ViewDimension = D3D12_UAV_DIMENSION_BUFFER;
            uavDesc.Buffer.FirstElement = desc->first_element;
            uavDesc.Buffer.NumElements = (UINT)(desc->element_count);
            uavDesc.Buffer.StructureByteStride = (UINT)(desc->element_stride);
            uavDesc.Buffer.CounterOffsetInBytes = 0;
            uavDesc.Buffer.Flags |= D3D12_BUFFER_UAV_FLAG_NONE;
            if (CGPU_RESOURCE_TYPE_RW_BUFFER_RAW == (desc->descriptors & CGPU_RESOURCE_TYPE_RW_BUFFER_RAW))
            {
                if (desc->format != CGPU_FORMAT_UNDEFINED)
                {
                    cgpu_warn(u8"Raw buffers use R32 typeless format. Format will be ignored");
                }
                uavDesc.Format = DXGI_FORMAT_R32_TYPELESS;
                uavDesc.Buffer.Flags |= D3D12_BUFFER_UAV_FLAG_RAW;
            }
            else if (desc->format != CGPU_FORMAT_UNDEFINED)
            {
                uavDesc.Format = (DXGI_FORMAT)DXGIUtil_TranslatePixelFormat(desc->format, false);
                D3D12_FEATURE_DATA_FORMAT_SUPPORT FormatSupport = {
                    uavDesc.Format,
                    D3D12_FORMAT_SUPPORT1_NONE,
                    D3D12_FORMAT_SUPPORT2_NONE
                };
                HRESULT hr = D->pDxDevice->CheckFeatureSupport(D3D12_FEATURE_FORMAT_SUPPORT, &FormatSupport, sizeof(FormatSupport));
                if (!SUCCEEDED(hr) || !(FormatSupport.Support2 & D3D12_FORMAT_SUPPORT2_UAV_TYPED_LOAD) ||
                    !(FormatSupport.Support2 & D3D12_FORMAT_SUPPORT2_UAV_TYPED_STORE))
                {
                    // Format does not support UAV Typed Load
                    cgpu_warn(u8"Cannot use Typed UAV for buffer format %u", (uint32_t)desc->format);
                    uavDesc.Format = DXGI_FORMAT_UNKNOWN;
                }
            }
            // Cannot create a typed RWStructuredBuffer
            if (uavDesc.Format != DXGI_FORMAT_UNKNOWN)
            {
                uavDesc.Buffer.StructureByteStride = 0;
            }
            CGPUBuffer_D3D12* pCountBuffer     = (CGPUBuffer_D3D12*)desc->count_buffer;
            ID3D12Resource*   pCounterResource = pCountBuffer ? pCountBuffer->pDxResource : NULL;
            D3D12Util_CreateUAV(D, B->pDxResource, pCounterResource, &uavDesc, &uav);
        }
    }
    // Set Debug Name
    if (device->adapter->instance->enable_set_name && desc->name)
    {
        wchar_t debugName[MAX_GPU_DEBUG_NAME_LENGTH] = {};
        mbstowcs(debugName, (const char*)desc->name, MAX_GPU_DEBUG_NAME_LENGTH);
        if (B->pDxAllocation)
        {
            B->pDxAllocation->SetName(debugName);
        }
        B->pDxResource->SetName(debugName);
    }

    // Set Buffer Object Props
    B->super.info = pInfo;
    pInfo->size = allocationSize;
    pInfo->memory_usage = desc->memory_usage;
    pInfo->descriptors = desc->descriptors;
    return &B->super;
}

void cgpu_map_buffer_d3d12(CGPUBufferId buffer, const struct CGPUBufferRange* range)
{
    CGPUBuffer_D3D12* B = (CGPUBuffer_D3D12*)buffer;
    CGPUBufferInfo* pInfo = (CGPUBufferInfo*)B->super.info;
    cgpu_assert(pInfo->memory_usage != CGPU_MEM_USAGE_GPU_ONLY && "Trying to map non-cpu accessible resource");

    D3D12_RANGE dxrange = { 0, pInfo->size };
    if (range)
    {
        dxrange.Begin += range->offset;
        dxrange.End = dxrange.Begin + range->size;
    }
    CHECK_HRESULT(B->pDxResource->Map(0, &dxrange, &pInfo->cpu_mapped_address));
}

void cgpu_unmap_buffer_d3d12(CGPUBufferId buffer)
{
    CGPUBuffer_D3D12* B = (CGPUBuffer_D3D12*)buffer;
    CGPUBufferInfo* pInfo = (CGPUBufferInfo*)B->super.info;
    cgpu_assert(pInfo->memory_usage != CGPU_MEM_USAGE_GPU_ONLY && "Trying to unmap non-cpu accessible resource");

    B->pDxResource->Unmap(0, NULL);
    pInfo->cpu_mapped_address = NULL;
}

void cgpu_free_buffer_d3d12(CGPUBufferId buffer)
{
    CGPUBuffer_D3D12* B = (CGPUBuffer_D3D12*)buffer;
    CGPUBufferInfo* pInfo = (CGPUBufferInfo*)B->super.info;
    CGPUDevice_D3D12* D = (CGPUDevice_D3D12*)B->super.device;
    if (B->mDxDescriptorHandles.ptr != D3D12_GPU_VIRTUAL_ADDRESS_NULL)
    {
        uint32_t handleCount = ((pInfo->descriptors & CGPU_RESOURCE_TYPE_UNIFORM_BUFFER) ? 1 : 0) +
                               ((pInfo->descriptors & CGPU_RESOURCE_TYPE_BUFFER) ? 1 : 0) +
                               ((pInfo->descriptors & CGPU_RESOURCE_TYPE_RW_BUFFER) ? 1 : 0);
        D3D12Util_ReturnDescriptorHandles(
        D->pCPUDescriptorHeaps[D3D12_DESCRIPTOR_HEAP_TYPE_CBV_SRV_UAV], B->mDxDescriptorHandles,
        handleCount);
    }
    SAFE_RELEASE(B->pDxAllocation);
    SAFE_RELEASE(B->pDxResource);
    cgpu_delete(B);
}

CGPUTexture_D3D12::CGPUTexture_D3D12()
{
    memset(&super, 0, sizeof(super));
}

// Texture/TextureView APIs
inline D3D12_RESOURCE_DIMENSION D3D12Util_CalculateTextureDimension(const struct CGPUTextureDescriptor* desc)
{
    D3D12_RESOURCE_DIMENSION resDim = D3D12_RESOURCE_DIMENSION_UNKNOWN;
    if (desc->flags & CGPU_TCF_FORCE_2D)
    {
        cgpu_assert(desc->depth == 1);
        resDim = D3D12_RESOURCE_DIMENSION_TEXTURE2D;
    }
    else if (desc->flags & CGPU_TCF_FORCE_3D)
        resDim = D3D12_RESOURCE_DIMENSION_TEXTURE3D;
    else
    {
        if (desc->depth > 1)
            resDim = D3D12_RESOURCE_DIMENSION_TEXTURE3D;
        else if (desc->height > 1)
            resDim = D3D12_RESOURCE_DIMENSION_TEXTURE2D;
        else
            resDim = D3D12_RESOURCE_DIMENSION_TEXTURE1D;
    }
    return resDim;
}

inline CGPUResourceStates D3D12Util_CalculateTextureStartState(const struct CGPUTextureDescriptor* desc)
{
    CGPUResourceStates start_state = 0;
    if (desc->start_state & CGPU_RESOURCE_STATE_COPY_DEST)
    {
        start_state = CGPU_RESOURCE_STATE_COMMON;
    }
    else if (desc->start_state & CGPU_RESOURCE_STATE_RENDER_TARGET)
    {
        start_state = (desc->start_state > CGPU_RESOURCE_STATE_RENDER_TARGET) ?
                      (desc->start_state & (ECGPUResourceState)~CGPU_RESOURCE_STATE_RENDER_TARGET) :
                      CGPU_RESOURCE_STATE_RENDER_TARGET;
    }
    else if (desc->start_state & CGPU_RESOURCE_STATE_DEPTH_WRITE)
    {
        start_state = (desc->start_state > CGPU_RESOURCE_STATE_DEPTH_WRITE) ?
                      (desc->start_state & (ECGPUResourceState)~CGPU_RESOURCE_STATE_DEPTH_WRITE) :
                      CGPU_RESOURCE_STATE_DEPTH_WRITE;
    }
    if (desc->flags & CGPU_TCF_ALLOW_DISPLAY_TARGET)
    {
        start_state = CGPU_RESOURCE_STATE_PRESENT;
    }
    return start_state;
}

inline uint32_t D3D12Util_CalculateTextureSampleCount(ID3D12Device* pDxDevice, DXGI_FORMAT Format, uint32_t Count)
{
    D3D12_FEATURE_DATA_MULTISAMPLE_QUALITY_LEVELS msaaFeature;
    msaaFeature.Format      = Format;
    msaaFeature.Flags       = D3D12_MULTISAMPLE_QUALITY_LEVELS_FLAG_NONE;
    msaaFeature.SampleCount = Count;
    if (msaaFeature.SampleCount > 1)
    {
        pDxDevice->CheckFeatureSupport(
        D3D12_FEATURE_MULTISAMPLE_QUALITY_LEVELS, &msaaFeature, sizeof(msaaFeature));
        while (msaaFeature.NumQualityLevels == 0 && msaaFeature.SampleCount > 0)
        {
            cgpu_warn(u8"Sample Count (%u) not supported. Trying a lower sample count (%u)",
                      msaaFeature.SampleCount, msaaFeature.SampleCount / 2);
            msaaFeature.SampleCount = Count / 2;
            pDxDevice->CheckFeatureSupport(D3D12_FEATURE_MULTISAMPLE_QUALITY_LEVELS,
                                           &msaaFeature, sizeof(msaaFeature));
        }
        return msaaFeature.SampleCount;
    }
    return 1;
}

inline CGPUTexture_D3D12* D3D12Util_AllocateFromAllocator(CGPUAdapter_D3D12* A, CGPUDevice_D3D12* D, const struct CGPUTextureDescriptor* desc,
                                                          D3D12_RESOURCE_DESC resDesc, D3D12_RESOURCE_STATES startStates, const D3D12_CLEAR_VALUE* pClearValue)
{
    auto T                                 = cgpu_new_sized<CGPUTexture_D3D12>(sizeof(CGPUTexture_D3D12) + sizeof(CGPUTextureInfo));
    auto pInfo                             = (CGPUTextureInfo*)(T + 1);
    T->super.info                          = pInfo;
    ID3D12Resource*          pDxResource   = nullptr;
    D3D12MA::Allocation*     pDxAllocation = nullptr;
    D3D12MA::ALLOCATION_DESC allocDesc     = {};
    // Do allocation (TODO: mGPU)
    allocDesc.HeapType = D3D12_HEAP_TYPE_DEFAULT;
    // for smaller alignment that not suitable for MSAA
    if (desc->is_restrict_dedicated || desc->flags & CGPU_TCF_DEDICATED_BIT || desc->sample_count != CGPU_SAMPLE_COUNT_1)
    {
        allocDesc.Flags |= D3D12MA::ALLOCATION_FLAG_COMMITTED;
    }
    bool is_allocation_dedicated = allocDesc.Flags & D3D12MA::ALLOCATION_FLAG_COMMITTED;
    bool is_restrict_dedicated   = is_allocation_dedicated;
    if (!desc->is_restrict_dedicated && desc->sample_count == CGPU_SAMPLE_COUNT_1 && !(desc->flags & CGPU_TCF_EXPORT_BIT))
    {
        allocDesc.Flags |= D3D12MA::ALLOCATION_FLAG_CAN_ALIAS;
        is_restrict_dedicated = false;
    }
    bool can_alias_allocation = allocDesc.Flags & D3D12MA::ALLOCATION_FLAG_CAN_ALIAS;
    if (desc->flags & CGPU_TCF_EXPORT_BIT)
    {
        allocDesc.ExtraHeapFlags |= D3D12_HEAP_FLAG_SHARED;
    }

    auto hres = D->pResourceAllocator->CreateResource(
    &allocDesc, &resDesc, startStates, pClearValue,
    &pDxAllocation, IID_ARGS(&pDxResource));
    if (hres != S_OK)
    {
        auto fallbackHres = hres;
        cgpu_error(u8"[D3D12] Create Texture Resorce Failed With HRESULT %d! \n\t With Name: %s\n\t Size: %dx%d \n\t Format: %d \n\t Sample Count: %d",
                   hres,
                   desc->name ? desc->name : u8"", desc->width, desc->height,
                   desc->format, desc->sample_count);
        cgpu_error(u8"[D3D12] Format Support For this Format: RenderTarget %d Read %d Write %d",
                   A->adapter_detail.format_supports[desc->format].render_target_write,
                   A->adapter_detail.format_supports[desc->format].shader_read,
                   A->adapter_detail.format_supports[desc->format].shader_write);
        const bool use_fallback_commited = true;
        if (use_fallback_commited)
        {
            D3D12_HEAP_PROPERTIES heapProps = {};
            heapProps.Type                  = D3D12_HEAP_TYPE_DEFAULT;
            heapProps.MemoryPoolPreference  = D3D12_MEMORY_POOL_UNKNOWN;
            heapProps.CPUPageProperty       = D3D12_CPU_PAGE_PROPERTY_UNKNOWN;
            heapProps.CreationNodeMask      = CGPU_SINGLE_GPU_NODE_MASK;
            heapProps.VisibleNodeMask       = CGPU_SINGLE_GPU_NODE_MASK;
            fallbackHres                    = D->pDxDevice->CreateCommittedResource(&heapProps,
                                                                                    allocDesc.ExtraHeapFlags, &resDesc, startStates,
                                                                                    pClearValue, IID_ARGS(&pDxResource));
            if (fallbackHres == S_OK)
            {
                is_restrict_dedicated = true;
                can_alias_allocation  = false;
                pDxAllocation         = nullptr;
                cgpu_trace(u8"[D3D12] Create Texture With Fallback Driver API Succeed!");
            }
            else
            {
                cgpu_fatal(u8"[D3D12] Create Texture With Fallback Driver API Failed! Please Update Your Driver or Contact With us!");
            }
        }
        CHECK_HRESULT(fallbackHres);
        if (fallbackHres != S_OK) goto FAIL;
    }
    else
    {
        cgpu_trace(u8"[D3D12] Create Texture Resource Succeed! \n\t With Name: %s\n\t Size: %dx%d \n\t Format: %d \n\t Sample Count: %d",
                   desc->name ? desc->name : u8"", desc->width, desc->height,
                   desc->format, desc->sample_count);
        cgpu_trace(u8"[D3D12] Format Support For this Format: RenderTarget %d Read %d Write %d",
                   A->adapter_detail.format_supports[desc->format].render_target_write,
                   A->adapter_detail.format_supports[desc->format].shader_read,
                   A->adapter_detail.format_supports[desc->format].shader_write);
    }
    T->pDxAllocation               = pDxAllocation;
    T->pDxResource                 = pDxResource;
    pInfo->is_restrict_dedicated   = is_restrict_dedicated;
    pInfo->is_allocation_dedicated = is_allocation_dedicated;
    pInfo->can_alias               = can_alias_allocation || (desc->flags & CGPU_TCF_ALIASING_RESOURCE);
    pInfo->can_export              = (allocDesc.ExtraHeapFlags & D3D12_HEAP_FLAG_SHARED);
    return T;
FAIL:
    SAFE_RELEASE(pDxAllocation);
    SAFE_RELEASE(pDxResource);
    if (T) cgpu_delete(T);
    return nullptr;
}

struct CGPUTextureAliasing_D3D12 : public CGPUTexture_D3D12 {
    D3D12_RESOURCE_DESC mDxDesc;
    cgpu::String        name;
    CGPUTextureAliasing_D3D12(const D3D12_RESOURCE_DESC& dxDesc, const char8_t* name)
        : CGPUTexture_D3D12()
        , mDxDesc(dxDesc)
        , name(name)
    {
    }
};

inline CGPUTexture_D3D12* D3D12Util_AllocateAliasing(const struct CGPUTextureDescriptor* desc, D3D12_RESOURCE_DESC resDesc)
{
    auto T = cgpu_new_sized<CGPUTextureAliasing_D3D12>(
    sizeof(CGPUTextureAliasing_D3D12) + sizeof(CGPUTextureInfo),
    resDesc, desc->name);
    T->super.info = (CGPUTextureInfo*)(T + 1);
    return T;
}

inline static void alignedDivision(const D3D12_TILED_RESOURCE_COORDINATE& extent, const D3D12_TILED_RESOURCE_COORDINATE& granularity, D3D12_TILED_RESOURCE_COORDINATE* out)
{
    out->X = (extent.X / granularity.X + ((extent.X % granularity.X) ? 1u : 0u));
    out->Y = (extent.Y / granularity.Y + ((extent.Y % granularity.Y) ? 1u : 0u));
    out->Z = (extent.Z / granularity.Z + ((extent.Z % granularity.Z) ? 1u : 0u));
}

inline void D3D12Util_MapAllTilesAsUndefined(ID3D12CommandQueue* pDxQueue, ID3D12Resource* pDxResource, ID3D12Heap* pHeap)
{
    D3D12_TILE_RANGE_FLAGS RangeFlags  = D3D12_TILE_RANGE_FLAG_REUSE_SINGLE_TILE;
    UINT                   StartOffset = 0;
    pDxQueue->UpdateTileMappings(pDxResource, 1,
                                 NULL, NULL,
                                 pHeap, 1,
                                 &RangeFlags, &StartOffset,
                                 NULL, D3D12_TILE_MAPPING_FLAG_NONE);
}

cgpu_static_assert(sizeof(CGPUTiledTexture_D3D12) <= 8 * sizeof(uint64_t), "Acquire Single CacheLine"); // Cache Line
inline CGPUTexture_D3D12* D3D12Util_AllocateTiled(CGPUAdapter_D3D12* A, CGPUDevice_D3D12* D, const struct CGPUTextureDescriptor* desc,
                                                  D3D12_RESOURCE_DESC resDesc, D3D12_RESOURCE_STATES startStates, const D3D12_CLEAR_VALUE* pClearValue)
{
    ID3D12Resource* pDxResource = nullptr;
    auto            res         = D->pDxDevice->CreateReservedResource(
    &resDesc, startStates, pClearValue, IID_PPV_ARGS(&pDxResource));
    CHECK_HRESULT(res);
    SKR_ASSERT(resDesc.DepthOrArraySize == 1);
    uint32_t layers = resDesc.DepthOrArraySize;

    // query page informations
    UINT numTiles = 0;
    D3D12_PACKED_MIP_INFO packedMipInfo;
    D3D12_TILE_SHAPE tileShape        = {};
    UINT subresourceCount = resDesc.MipLevels;
    auto tilings = (D3D12_SUBRESOURCE_TILING*)cgpu_calloc(subresourceCount, sizeof(D3D12_SUBRESOURCE_TILING));
    SKR_DEFER({ cgpu_free(tilings); });
    D->pDxDevice->GetResourceTiling(pDxResource, &numTiles,
                                    &packedMipInfo, &tileShape,
                                    &subresourceCount, 0,
                                    tilings);

    const auto objSize = sizeof(CGPUTiledTexture_D3D12) + sizeof(CGPUTextureInfo) + sizeof(CGPUTiledTextureInfo);
    const auto subresSize = (sizeof(CGPUTiledSubresourceInfo) + sizeof(SubresTileMappings_D3D12)) * subresourceCount;
    const auto packedMipSize = sizeof(PackedMipMapping_D3D12);
    const auto totalPackedMipSize = layers * packedMipSize;
    const auto totalSize = objSize + subresSize + totalPackedMipSize;
    auto T = (CGPUTiledTexture_D3D12*)cgpu_calloc(1, totalSize);
    auto pInfo = (CGPUTextureInfo*)(T + 1);
    auto pTiledInfo = (CGPUTiledTextureInfo*)(pInfo + 1);
    auto pSubresInfo = (CGPUTiledSubresourceInfo*)(pTiledInfo + 1);
    auto pSubresMapping = (SubresTileMappings_D3D12*)(pSubresInfo + subresourceCount);
    auto pPackedMipsMapping = (PackedMipMapping_D3D12*)(pSubresMapping + subresourceCount);
    for (uint32_t i = 0; i < layers; i++)
    {
        new (pPackedMipsMapping + i) PackedMipMapping_D3D12(T, packedMipInfo.NumTilesForPackedMips);
    }
    new (T) CGPUTiledTexture_D3D12(pSubresMapping, pPackedMipsMapping, layers);

    pTiledInfo->total_tiles_count = numTiles;
    pTiledInfo->alive_tiles_count = 0;
    pTiledInfo->tile_size = D3D12_DEFAULT_RESOURCE_PLACEMENT_ALIGNMENT;

    pTiledInfo->tile_width_in_texels = tileShape.WidthInTexels;
    pTiledInfo->tile_height_in_texels = tileShape.HeightInTexels;
    pTiledInfo->tile_depth_in_texels = tileShape.DepthInTexels;
    pTiledInfo->subresources = pSubresInfo;

    if (A->mTiledResourceTier <= D3D12_TILED_RESOURCES_TIER_1)
        pTiledInfo->pack_unaligned = true;
    else
        pTiledInfo->pack_unaligned = false;

    pTiledInfo->packed_mip_start = packedMipInfo.NumStandardMips;
    pTiledInfo->packed_mip_count = packedMipInfo.NumPackedMips;

    for (uint32_t i = 0; i < subresourceCount; i++)
    {
        auto& SubresInfo = pSubresInfo[i];
        SubresInfo.width_in_tiles = tilings[i].WidthInTiles;
        SubresInfo.height_in_tiles = tilings[i].HeightInTiles;
        SubresInfo.depth_in_tiles = tilings[i].DepthInTiles;
        SubresInfo.layer = 0;
        SubresInfo.mip_level = i;
        new (&pSubresMapping[i]) SubresTileMappings_D3D12(T, SubresInfo.width_in_tiles, SubresInfo.height_in_tiles, SubresInfo.depth_in_tiles);
    }
    T->super.info = pInfo;
    T->super.tiled_resource = pTiledInfo;
    T->pDxResource = pDxResource;
    // GPU reads or writes to NULL mappings are undefined under Tier1.
    if (desc->owner_queue && A->mTiledResourceTier <= D3D12_TILED_RESOURCES_TIER_1)
    {
        auto Q = (CGPUQueue_D3D12*)desc->owner_queue;
        D3D12Util_MapAllTilesAsUndefined(Q->pCommandQueue, T->pDxResource, D->pUndefinedTileHeap);
    }
    return T;
}

void cgpu_queue_map_packed_mips_d3d12(CGPUQueueId queue, const struct CGPUTiledTexturePackedMips* regions)
{
    CGPUDevice_D3D12* D = (CGPUDevice_D3D12*)queue->device;
    CGPUQueue_D3D12*  Q = (CGPUQueue_D3D12*)queue;
    for (uint32_t i = 0; i < regions->packed_mip_count; i++)
    {
        CGPUTiledTexture_D3D12* T        = (CGPUTiledTexture_D3D12*)regions->packed_mips[i].texture;
        uint32_t                layer    = regions->packed_mips[i].layer;
        auto*                   pMapping = T->getPackedMipMapping(layer);
        
        int32_t expect_unmapped = D3D12_TILE_MAPPING_STATUS_MAPPED;
        if (!skr_atomic_compare_exchange_strong(&pMapping->status, 
                &expect_unmapped, D3D12_TILE_MAPPING_STATUS_PENDING)) 
            continue;

        D->pTiledMemoryPool->AllocateTiles(1, &pMapping->pAllocation, pMapping->N);

        int32_t expect_pending = D3D12_TILE_MAPPING_STATUS_PENDING;
        if (!skr_atomic_compare_exchange_strong(&pMapping->status, 
                &expect_pending, D3D12_TILE_MAPPING_STATUS_MAPPING)) continue;

        const auto                      HeapOffset       = (UINT32)pMapping->pAllocation->GetOffset();
        const auto                      firstSubresource = CALC_SUBRESOURCE_INDEX(T->super.tiled_resource->packed_mip_start, layer, 0, 1, 1);
        D3D12_TILED_RESOURCE_COORDINATE resourceRegionStartCoordinates{ 0, 0, 0, firstSubresource };
        D3D12_TILE_REGION_SIZE          resourceRegionSizes{ pMapping->N, FALSE, 0, 0, 0 };
        Q->pCommandQueue->UpdateTileMappings(
        T->pDxResource,
        1,
        &resourceRegionStartCoordinates,
        &resourceRegionSizes,
        pMapping->pAllocation->GetHeap(), // ID3D12Heap*
        pMapping->N,
        NULL, // All ranges are sequential tiles in the heap
        &HeapOffset,
        nullptr,
        D3D12_TILE_MAPPING_FLAG_NONE);

        int32_t expect_mapping = D3D12_TILE_MAPPING_STATUS_MAPPING;
        skr_atomic_compare_exchange_strong(&pMapping->status, &expect_mapping, D3D12_TILE_MAPPING_STATUS_MAPPED);
    }
}

void cgpu_queue_unmap_packed_mips_d3d12(CGPUQueueId queue, const struct CGPUTiledTexturePackedMips* regions)
{
    for (uint32_t i = 0; i < regions->packed_mip_count; i++)
    {
        CGPUTiledTexture_D3D12* T        = (CGPUTiledTexture_D3D12*)regions->packed_mips[i].texture;
        uint32_t                layer    = regions->packed_mips[i].layer;
        auto*                   pMapping = T->getPackedMipMapping(layer);
        pMapping->unmap();
    }
}

void cgpu_queue_map_tiled_texture_d3d12(CGPUQueueId queue, const struct CGPUTiledTextureRegions* regions)
{
    const auto                  kPageSize   = D3D12_DEFAULT_RESOURCE_PLACEMENT_ALIGNMENT;
    const uint32_t              RegionCount = regions->region_count;
    CGPUDevice_D3D12*           D           = (CGPUDevice_D3D12*)queue->device;
    CGPUQueue_D3D12*            Q           = (CGPUQueue_D3D12*)queue;
    CGPUTiledTexture_D3D12*     T           = (CGPUTiledTexture_D3D12*)regions->texture;
    const CGPUTiledTextureInfo* pTiledInfo  = T->super.tiled_resource;

    // calculate page count
    uint32_t TotalTileCount = 0;
    for (uint32_t i = 0; i < RegionCount; i++)
    {
        const auto& Region          = regions->regions[i];
        auto&       Mappings        = *T->getSubresTileMappings(Region.mip_level, Region.layer);
        uint32_t    RegionTileCount = 0;
        for (uint32_t x = Region.start.x; x < Region.end.x; x++)
            for (uint32_t y = Region.start.y; y < Region.end.y; y++)
                for (uint32_t z = Region.start.z; z < Region.end.z; z++)
                {
                    SKR_ASSERT(Region.mip_level < pTiledInfo->packed_mip_start &&
                               "cgpu_queue_map_tiled_texture_d3d12: Mip level must be less than packed mip start!");
                    auto&      Mapping = *Mappings.at(x, y, z);
                    int32_t expect_unmapped = D3D12_TILE_MAPPING_STATUS_MAPPED;
                    if (skr_atomic_compare_exchange_strong(&Mapping.status, 
                        &expect_unmapped, D3D12_TILE_MAPPING_STATUS_PENDING))
                    {
                        RegionTileCount += 1;
                    }
                }
        TotalTileCount += RegionTileCount;
    }
    if (!TotalTileCount) return;

    // allocate memory for arguments
    auto ArgsMemory = sakura_calloc(TotalTileCount,
                                    sizeof(D3D12_TILED_RESOURCE_COORDINATE) + sizeof(UINT) + sizeof(UINT) +
                                    sizeof(ID3D12Heap*) + sizeof(D3D12MA::Allocation*) + sizeof(struct TileMapping_D3D12*));
    SKR_DEFER({ sakura_free(ArgsMemory); });
    auto                  pTileCoordinates = (D3D12_TILED_RESOURCE_COORDINATE*)ArgsMemory;
    UINT*                 pRangeTileCounts = (UINT*)(pTileCoordinates + TotalTileCount);
    UINT*                 pRangeOffsets    = (UINT*)(pRangeTileCounts + TotalTileCount);
    ID3D12Heap**          ppHeaps          = (ID3D12Heap**)(pRangeOffsets + TotalTileCount);
    D3D12MA::Allocation** ppAllocations    = (D3D12MA::Allocation**)(ppHeaps + TotalTileCount);
    TileMapping_D3D12**   ppMappings       = (TileMapping_D3D12**)(ppAllocations + TotalTileCount);

    // do allocations
    D->pTiledMemoryPool->AllocateTiles(TotalTileCount, ppAllocations);
    for (uint32_t i = 0; i < TotalTileCount; i++)
    {
        auto pHeap = ppAllocations[i]->GetHeap();
        ppHeaps[i] = pHeap;
    }

    // calc mapping batch
    uint32_t AllocateTileCount = 0;
    for (uint32_t i = 0; i < RegionCount; i++)
    {
        const auto& Region      = regions->regions[i];
        const auto  SubresIndex = CALC_SUBRESOURCE_INDEX(Region.mip_level, Region.layer, 0, 1, 1);
        auto&       Mappings    = *T->getSubresTileMappings(Region.mip_level, Region.layer);
        for (uint32_t x = Region.start.x; x < Region.end.x; x++)
            for (uint32_t y = Region.start.y; y < Region.end.y; y++)
                for (uint32_t z = Region.start.z; z < Region.end.z; z++)
                {
                    auto&      Mapping = *Mappings.at(x, y, z);
                    int32_t expect_pending = D3D12_TILE_MAPPING_STATUS_PENDING;
                    if (!skr_atomic_compare_exchange_strong(&Mapping.status, 
                        &expect_pending, D3D12_TILE_MAPPING_STATUS_MAPPING)) 
                        continue; // skip if already mapped

                    // calc mapping args
                    Mapping.pDxAllocation                           = ppAllocations[AllocateTileCount];
                    ppMappings[AllocateTileCount]                   = &Mapping;
                    pTileCoordinates[AllocateTileCount]             = { x, y, z, {} };
                    pTileCoordinates[AllocateTileCount].Subresource = SubresIndex;
                    pRangeOffsets[AllocateTileCount]                = (uint32_t)(ppAllocations[AllocateTileCount]->GetOffset() / kPageSize);
                    pRangeTileCounts[AllocateTileCount]             = 1;
                    AllocateTileCount++;
                }
    }

    // do mapping
    const auto fnMap = [&](uint32_t N, uint32_t Offset, ID3D12Heap* pHeap) {
        if (N == 0) return;

        Q->pCommandQueue->UpdateTileMappings(
        T->pDxResource,
        N,
        pTileCoordinates + Offset,
        NULL,  // All regions are single tiles
        pHeap, // ID3D12Heap*
        N,
        NULL, // All ranges are sequential tiles in the heap
        pRangeOffsets + Offset,
        pRangeTileCounts + Offset,
        D3D12_TILE_MAPPING_FLAG_NONE);

        for (uint32_t i = 0; i < N; i++)
        {
            auto& TiledInfo = *const_cast<CGPUTiledTextureInfo*>(T->super.tiled_resource);
            auto& Mapping   = *ppMappings[Offset + i];
            int32_t expect_mapping = D3D12_TILE_MAPPING_STATUS_MAPPING;
            skr_atomic_compare_exchange_strong(&Mapping.status, &expect_mapping, D3D12_TILE_MAPPING_STATUS_MAPPED);
            skr_atomic_fetch_add_relaxed(&TiledInfo.alive_tiles_count, 1);
        }
    };
    uint32_t TileIndex     = 0;
    uint32_t SeqTileOffset = 0;
    uint32_t SeqTileCount  = 0;
    auto     LastHeap      = ppHeaps[0];
    while (TileIndex < AllocateTileCount)
    {
        auto CurrentHeap = ppHeaps[TileIndex];
        if (CurrentHeap != LastHeap)
        {
            fnMap(SeqTileCount, SeqTileOffset, LastHeap);
            LastHeap = CurrentHeap;
            SeqTileOffset += SeqTileCount;
            SeqTileCount = 0;
        }
        TileIndex++;
        SeqTileCount++;
    }
    fnMap(SeqTileCount, SeqTileOffset, LastHeap);
}

void cgpu_queue_unmap_tiled_texture_d3d12(CGPUQueueId queue, const struct CGPUTiledTextureRegions* regions)
{
    CGPUTiledTexture_D3D12* T           = (CGPUTiledTexture_D3D12*)regions->texture;
    CGPUQueue_D3D12*        Q           = (CGPUQueue_D3D12*)queue;
    const uint32_t          RegionCount = regions->region_count;

    // calculate page count
    for (uint32_t i = 0; i < RegionCount; i++)
    {
        const auto& Region   = regions->regions[i];
        auto&       Mappings = *T->getSubresTileMappings(Region.mip_level, Region.layer);
        for (uint32_t x = Region.start.x; x < Region.end.x; x++)
            for (uint32_t y = Region.start.y; y < Region.end.y; y++)
                for (uint32_t z = Region.start.z; z < Region.end.z; z++)
                {
                    Mappings.unmap(x, y, z);

                    const bool ForceUnmap = false;
                    if (ForceUnmap) // slow and only useful for debugging
                    {
                        D3D12_TILE_RANGE_FLAGS          Flags = D3D12_TILE_RANGE_FLAG_NULL;
                        UINT                            N     = 1;
                        D3D12_TILED_RESOURCE_COORDINATE Coord = { x, y, z, {} };
                        Q->pCommandQueue->UpdateTileMappings(
                        T->pDxResource,
                        1,
                        &Coord,
                        NULL, // All regions are single tiles
                        NULL, // ID3D12Heap*
                        1,
                        &Flags, // All ranges are sequential tiles in the heap
                        NULL,
                        &N,
                        D3D12_TILE_MAPPING_FLAG_NONE);
                    }
                }
    }
}

inline D3D12_RESOURCE_FLAGS D3D12Util_CalculateTextureFlags(const struct CGPUTextureDescriptor* desc)
{
    D3D12_RESOURCE_FLAGS Flags = D3D12_RESOURCE_FLAG_NONE;
    // Decide UAV flags
    if (desc->descriptors & CGPU_RESOURCE_TYPE_RW_TEXTURE)
    {
        Flags |= D3D12_RESOURCE_FLAG_ALLOW_UNORDERED_ACCESS;
    }
    // Decide render target flags
    if (desc->descriptors & CGPU_RESOURCE_TYPE_RENDER_TARGET)
    {
        Flags |= D3D12_RESOURCE_FLAG_ALLOW_RENDER_TARGET;
    }
    else if (desc->descriptors & CGPU_RESOURCE_TYPE_DEPTH_STENCIL)
    {
        Flags |= D3D12_RESOURCE_FLAG_ALLOW_DEPTH_STENCIL;
    }
    // Decide sharing flags
    if (desc->flags & CGPU_TCF_EXPORT_ADAPTER_BIT)
    {
        Flags |= D3D12_RESOURCE_FLAG_ALLOW_CROSS_ADAPTER;
    }
    return Flags;
}

inline D3D12_TEXTURE_LAYOUT D3D12Util_CalculateTextureLayout(const struct CGPUTextureDescriptor* desc)
{
    D3D12_TEXTURE_LAYOUT Layout = D3D12_TEXTURE_LAYOUT_UNKNOWN;
    if (desc->flags & CGPU_TCF_TILED_RESOURCE)
        Layout = D3D12_TEXTURE_LAYOUT_64KB_UNDEFINED_SWIZZLE;
    else if (desc->flags & CGPU_TCF_EXPORT_ADAPTER_BIT)
        Layout = D3D12_TEXTURE_LAYOUT_ROW_MAJOR;
    return Layout;
}

inline D3D12_CLEAR_VALUE D3D12Util_CalculateClearValue(DXGI_FORMAT dxFormat, const struct CGPUTextureDescriptor* desc)
{
    SKR_DECLARE_ZERO(D3D12_CLEAR_VALUE, clearValue);
    clearValue.Format = dxFormat;
    if (desc->descriptors & CGPU_RESOURCE_TYPE_DEPTH_STENCIL)
    {
        clearValue.DepthStencil.Depth   = desc->clear_value.depth;
        clearValue.DepthStencil.Stencil = (UINT8)desc->clear_value.stencil;
    }
    else
    {
        clearValue.Color[0] = desc->clear_value.r;
        clearValue.Color[1] = desc->clear_value.g;
        clearValue.Color[2] = desc->clear_value.b;
        clearValue.Color[3] = desc->clear_value.a;
    }
    return clearValue;
}

static_assert(sizeof(CGPUTexture_D3D12) <= 8 * sizeof(uint64_t), "Acquire Single CacheLine");
CGPUTextureId cgpu_create_texture_d3d12(CGPUDeviceId device, const struct CGPUTextureDescriptor* desc)
{
    CGPUDevice_D3D12*   D        = (CGPUDevice_D3D12*)device;
    CGPUAdapter_D3D12*  A        = (CGPUAdapter_D3D12*)device->adapter;
    CGPUTexture_D3D12*  T        = nullptr;
    D3D12_RESOURCE_DESC resDesc  = make_zeroed<D3D12_RESOURCE_DESC>();
    DXGI_FORMAT         dxFormat = DXGIUtil_TranslatePixelFormat(desc->format, false);
    if (desc->native_handle == CGPU_NULLPTR)
    {
        // On PC, If Alignment is set to 0, the runtime will use 4MB for MSAA
        // textures and 64KB for everything else. On XBox, We have to explicitlly
        // assign D3D12_DEFAULT_MSAA_RESOURCE_PLACEMENT_ALIGNMENT if MSAA is used
        resDesc.Alignment        = (UINT)desc->sample_count > 1 ? D3D12_DEFAULT_MSAA_RESOURCE_PLACEMENT_ALIGNMENT : 0;
        resDesc.Width            = desc->width;
        resDesc.Height           = (UINT)desc->height;
        resDesc.DepthOrArraySize = (UINT16)(desc->array_size != 1 ? desc->array_size : desc->depth);
        resDesc.MipLevels        = (UINT16)desc->mip_levels;
        resDesc.Dimension        = D3D12Util_CalculateTextureDimension(desc);
        resDesc.Format           = DXGIUtil_FormatToTypeless(dxFormat);
#if defined(XBOX)
        if (desc->flags & CGPU_TCF_ALLOW_DISPLAY_TARGET)
        {
<<<<<<< HEAD
            CGPUTexture_D3D12* T               = (CGPUTexture_D3D12*)TV->super.info.texture;
            CGPUTexture_D3D12* T_Resolve       = (CGPUTexture_D3D12*)TV_Resolve->super.info.texture;
            const auto         pTexInfo        = T->super.info;
            const auto         pResolveTexInfo = T_Resolve->super.info;

            D3D12_RENDER_PASS_ENDING_ACCESS_TYPE endingAccess             = D3D12_RENDER_PASS_ENDING_ACCESS_TYPE_RESOLVE;
            renderPassRenderTargetDescs[colorTargetCount].cpuDescriptor   = TV->mDxRtvDsvDescriptorHandle;
            renderPassRenderTargetDescs[colorTargetCount].BeginningAccess = { beginningAccess, { {clearValues[i]} } };
            renderPassRenderTargetDescs[colorTargetCount].EndingAccess    = { endingAccess, {} };
            auto& Resolve                                                 = renderPassRenderTargetDescs[colorTargetCount].EndingAccess.Resolve;
            Resolve.ResolveMode                                           = D3D12_RESOLVE_MODE_AVERAGE; // TODO: int->MODE_MAX
            Resolve.Format                                                = clearValues[i].Format;
            Resolve.pSrcResource                                          = T->pDxResource;
            Resolve.pDstResource                                          = T_Resolve->pDxResource;
            // Cmd->mSubResolveResource[i].SrcRect = { 0, 0, 0, 0 };
            // RenderDoc has a bug, it will crash if SrcRect is zero
            Cmd->mSubResolveResource[i].SrcRect        = { 0, 0, (LONG)pTexInfo->width, (LONG)pTexInfo->height };
            Cmd->mSubResolveResource[i].DstX           = 0;
            Cmd->mSubResolveResource[i].DstY           = 0;
            Cmd->mSubResolveResource[i].SrcSubresource = 0;
            Cmd->mSubResolveResource[i].DstSubresource = CALC_SUBRESOURCE_INDEX(
            0, 0, 0,
            pResolveTexInfo->mip_levels, pResolveTexInfo->array_size_minus_one + 1);
            Resolve.PreserveResolveSource  = false;
            Resolve.SubresourceCount       = 1;
            Resolve.pSubresourceParameters = &Cmd->mSubResolveResource[i];
        }
        else
        {
            // Load & Store action
            D3D12_RENDER_PASS_ENDING_ACCESS_TYPE endingAccess             = gDx12PassEndOpTranslator[desc->color_attachments[i].store_action];
            renderPassRenderTargetDescs[colorTargetCount].cpuDescriptor   = TV->mDxRtvDsvDescriptorHandle;
            renderPassRenderTargetDescs[colorTargetCount].BeginningAccess = { beginningAccess, { {clearValues[i]} } };
            renderPassRenderTargetDescs[colorTargetCount].EndingAccess    = { endingAccess, {} };
        }
        colorTargetCount++;
    }
    // depth stencil
    D3D12_RENDER_PASS_DEPTH_STENCIL_DESC* pRenderPassDepthStencilDesc = nullptr;
    if (desc->depth_stencil != nullptr && desc->depth_stencil->view != nullptr)
    {
        CGPUTextureView_D3D12*                  DTV             = (CGPUTextureView_D3D12*)desc->depth_stencil->view;
        D3D12_RENDER_PASS_BEGINNING_ACCESS_TYPE dBeginingAccess = gDx12PassBeginOpTranslator[desc->depth_stencil->depth_load_action];
        D3D12_RENDER_PASS_BEGINNING_ACCESS_TYPE sBeginingAccess = gDx12PassBeginOpTranslator[desc->depth_stencil->stencil_load_action];
        D3D12_RENDER_PASS_ENDING_ACCESS_TYPE    dEndingAccess   = gDx12PassEndOpTranslator[desc->depth_stencil->depth_store_action];
        D3D12_RENDER_PASS_ENDING_ACCESS_TYPE    sEndingAccess   = gDx12PassEndOpTranslator[desc->depth_stencil->stencil_store_action];
        clearDepth.Format                                       = DXGIUtil_TranslatePixelFormat(desc->depth_stencil->view->info.format);
        clearDepth.DepthStencil.Depth                           = desc->depth_stencil->clear_depth;
        clearStencil.Format                                     = DXGIUtil_TranslatePixelFormat(desc->depth_stencil->view->info.format);
        clearStencil.DepthStencil.Stencil                       = desc->depth_stencil->clear_stencil;
        renderPassDepthStencilDesc.cpuDescriptor                = DTV->mDxRtvDsvDescriptorHandle;
        renderPassDepthStencilDesc.DepthBeginningAccess         = { dBeginingAccess, { {clearDepth} } };
        renderPassDepthStencilDesc.DepthEndingAccess            = { dEndingAccess, {} };
        renderPassDepthStencilDesc.StencilBeginningAccess       = { sBeginingAccess, { {clearStencil} } };
        renderPassDepthStencilDesc.StencilEndingAccess          = { sEndingAccess, {} };
        pRenderPassDepthStencilDesc                             = &renderPassDepthStencilDesc;
    }
    D3D12_RENDER_PASS_RENDER_TARGET_DESC* pRenderPassRenderTargetDesc = renderPassRenderTargetDescs;
    CmdList4->BeginRenderPass(colorTargetCount,
                              pRenderPassRenderTargetDesc, pRenderPassDepthStencilDesc,
                              D3D12_RENDER_PASS_FLAG_NONE);
    return (CGPURenderPassEncoderId)&Cmd->super;
#endif
    cgpu_warn(u8"ID3D12GraphicsCommandList4 is not defined!");
    return (CGPURenderPassEncoderId)&Cmd->super;
}

void cgpu_cmd_end_render_pass_d3d12(CGPUCommandBufferId cmd, CGPURenderPassEncoderId encoder)
{
    CGPUCommandBuffer_D3D12* Cmd = (CGPUCommandBuffer_D3D12*)cmd;
#ifdef __ID3D12GraphicsCommandList4_FWD_DEFINED__
    ID3D12GraphicsCommandList4* CmdList4 = (ID3D12GraphicsCommandList4*)Cmd->pDxCmdList;
    CmdList4->EndRenderPass();
    return;
#endif
    cgpu_warn(u8"ID3D12GraphicsCommandList4 is not defined!");
=======
            allocDesc.ExtraHeapFlags |= D3D12_HEAP_FLAG_ALLOW_DISPLAY;
            resDesc.Format = dxFormat;
        }
#endif
        // Sample Count
        resDesc.SampleDesc.Quality = (UINT)desc->sample_quality;
        resDesc.SampleDesc.Count   = (UINT)desc->sample_count ? desc->sample_count : 1;
        resDesc.SampleDesc.Count   = D3D12Util_CalculateTextureSampleCount(
        D->pDxDevice, resDesc.Format, resDesc.SampleDesc.Count);

        // Layout & Flags
        resDesc.Layout = D3D12Util_CalculateTextureLayout(desc);
        resDesc.Flags  = D3D12Util_CalculateTextureFlags(desc);

        // Decide start states
        CGPUResourceStates start_state = desc->start_state;
        start_state |= D3D12Util_CalculateTextureStartState(desc);
        D3D12_RESOURCE_STATES startStates = D3D12Util_TranslateResourceState(start_state);

        // Decide clear value
        const auto               clearValue  = D3D12Util_CalculateClearValue(dxFormat, desc);
        const D3D12_CLEAR_VALUE* pClearValue = NULL;
        if ((resDesc.Flags & D3D12_RESOURCE_FLAG_ALLOW_RENDER_TARGET) || (resDesc.Flags & D3D12_RESOURCE_FLAG_ALLOW_DEPTH_STENCIL))
            pClearValue = &clearValue;

        if (desc->flags & CGPU_TCF_ALIASING_RESOURCE)
        {
            T = D3D12Util_AllocateAliasing(desc, resDesc);
        }
        else if (desc->flags & CGPU_TCF_TILED_RESOURCE)
        {
            T = D3D12Util_AllocateTiled(A, D, desc, resDesc, startStates, pClearValue);
        }
        else
        {
            T = D3D12Util_AllocateFromAllocator(A, D, desc, resDesc, startStates, pClearValue);
        }
    }
    else // do import
    {
        T              = cgpu_new_sized<CGPUTexture_D3D12>(sizeof(CGPUTexture_D3D12) + sizeof(CGPUTextureInfo));
        T->super.info  = (CGPUTextureInfo*)(T + 1);
        T->pDxResource = (ID3D12Resource*)desc->native_handle;
        resDesc        = ((ID3D12Resource*)desc->native_handle)->GetDesc();
        dxFormat       = resDesc.Format;
    }
    // Set Texture Object Props
    auto pInfo                  = const_cast<CGPUTextureInfo*>(T->super.info);
    pInfo->is_imported          = desc->native_handle ? 1 : 0;
    pInfo->is_aliasing          = (desc->flags & CGPU_TCF_ALIASING_RESOURCE) ? 1 : 0;
    pInfo->is_tiled             = (desc->flags & CGPU_TCF_TILED_RESOURCE) ? 1 : 0;
    pInfo->is_cube              = (CGPU_RESOURCE_TYPE_TEXTURE_CUBE == (desc->descriptors & CGPU_RESOURCE_TYPE_TEXTURE_CUBE)) ? 1 : 0;
    pInfo->owns_image           = !pInfo->is_aliasing && !pInfo->is_imported;
    pInfo->sample_count         = desc->sample_count;
    pInfo->width                = desc->width;
    pInfo->height               = desc->height;
    pInfo->depth                = desc->depth;
    pInfo->mip_levels           = desc->mip_levels;
    pInfo->array_size_minus_one = desc->array_size - 1;
    pInfo->format               = desc->format;
    if (T->pDxResource)
    {
        const auto Desc      = T->pDxResource->GetDesc();
        auto       allocDesc = D->pDxDevice->GetResourceAllocationInfo(
        CGPU_SINGLE_GPU_NODE_MASK, 1, &Desc);
        pInfo->size_in_bytes = allocDesc.SizeInBytes;
    }
    // Set debug name
    if (device->adapter->instance->enable_set_name && desc->name && T->pDxResource)
    {
        wchar_t debugName[MAX_GPU_DEBUG_NAME_LENGTH] = {};
        if (desc->name)
            mbstowcs(debugName, (const char*)desc->name, MAX_GPU_DEBUG_NAME_LENGTH);
        T->pDxResource->SetName(debugName);
    }
    return &T->super;
}

bool cgpu_try_bind_aliasing_texture_d3d12(CGPUDeviceId device, const struct CGPUTextureAliasingBindDescriptor* desc)
{
    HRESULT           result = E_INVALIDARG;
    CGPUDevice_D3D12* D      = (CGPUDevice_D3D12*)device;
    if (desc->aliased)
    {
        CGPUTexture_D3D12*         Aliased      = (CGPUTexture_D3D12*)desc->aliased;
        CGPUTextureAliasing_D3D12* Aliasing     = (CGPUTextureAliasing_D3D12*)desc->aliasing;
        auto                       AliasingInfo = const_cast<CGPUTextureInfo*>(Aliasing->super.info);
        const auto                 AliasedInfo  = Aliased->super.info;
        cgpu_assert(AliasingInfo->is_aliasing && "aliasing texture need to be created as aliasing!");
        if (Aliased->pDxResource != nullptr && Aliased->pDxAllocation != nullptr &&
            !AliasedInfo->is_restrict_dedicated && AliasingInfo->is_aliasing)
        {
            result = D->pResourceAllocator->CreateAliasingResource(
            Aliased->pDxAllocation,
            0, &Aliasing->mDxDesc,
            D3D12_RESOURCE_STATE_COMMON,
            nullptr,
            IID_PPV_ARGS(&Aliasing->pDxResource));
            if (result == S_OK)
            {
                Aliasing->pDxAllocation     = Aliased->pDxAllocation;
                AliasingInfo->size_in_bytes = AliasedInfo->size_in_bytes;
                // Set debug name
                if (device->adapter->instance->enable_set_name)
                {
                    wchar_t debugName[MAX_GPU_DEBUG_NAME_LENGTH] = {};
                    Aliasing->name.append(u8"[aliasing]");
                    if (!Aliasing->name.is_empty())
                        mbstowcs(debugName, Aliasing->name.c_str_raw(), MAX_GPU_DEBUG_NAME_LENGTH);
                    Aliasing->pDxResource->SetName(debugName);
                }
            }
        }
    }
    return result == S_OK;
>>>>>>> b1ec2e2b
}

const cgpu::stl_wstring shared_texture_name_format = L"cgpu-shared-texture-";
uint64_t cgpu_export_shared_texture_handle_d3d12(CGPUDeviceId device, const struct CGPUExportTextureDescriptor* desc)
{
    HRESULT result = S_OK;
    HANDLE winHdl = INVALID_HANDLE_VALUE;
    CGPUDevice_D3D12* D = (CGPUDevice_D3D12*)device;
    CGPUTexture_D3D12* T = (CGPUTexture_D3D12*)desc->texture;

    // encode process id & shared_id into handle
    auto pid = (uint64_t)GetCurrentProcessId();
    uint64_t shared_id = D->next_shared_id++;
    uint64_t hdl = (pid << 32) | shared_id;

    // calculate name
    cgpu::stl_wstring name = shared_texture_name_format;
    name += std::to_wstring(hdl);

    // create shared resource handle
    result = D->pDxDevice->CreateSharedHandle(T->pDxResource,
                                               CGPU_NULLPTR, GENERIC_ALL, name.c_str(), &winHdl);
    auto winHdlLong = HandleToLong(winHdl);

    // deal with info & error
    const auto pInfo = T->super.info;
    if (FAILED(result))
    {
        cgpu_error(u8"Create Shared Handle Failed! Error Code: %d\n\tcan_export: %d\n\tsize:%dx%dx%d",
                   result, pInfo->can_export, pInfo->width, pInfo->height, pInfo->depth);
    }
    else
    {
        cgpu_trace(u8"Create Shared Handle Success! Handle: %lld(Windows handle %lld, As Long %d)\n\tcan_export: %d\n\tsize:%dx%dx%d",
                   hdl, winHdl, winHdlLong, pInfo->can_export, pInfo->width, pInfo->height, pInfo->depth);
    }
    return hdl;
}

CGPUTextureId cgpu_import_shared_texture_handle_d3d12(CGPUDeviceId device, const struct CGPUImportTextureDescriptor* desc)
{
    HRESULT result = S_OK;
    ID3D12Resource* imported = CGPU_NULLPTR;
    HANDLE namedResourceHandle = (HANDLE)LongToHandle((long)desc->shared_handle);
    CGPUDevice_D3D12* D = (CGPUDevice_D3D12*)device;

    cgpu::stl_wstring name = shared_texture_name_format;
    name += std::to_wstring(desc->shared_handle);

    result = D->pDxDevice->OpenSharedHandleByName(name.c_str(), GENERIC_ALL, &namedResourceHandle);
    if (FAILED(result))
    {
        cgpu_error(u8"Open Shared Handle %ls Failed! Error Code: %d size:%dx%dx%d",
                   name.c_str(), result, desc->width, desc->height, desc->depth);
        return CGPU_NULLPTR;
    }
    else
    {
        cgpu_trace(u8"Open Shared Handle %ls Success! Handle: %lld backend: %d",
                   name.c_str(), desc->shared_handle, desc->backend);
    }

    if (desc->backend == CGPU_BACKEND_D3D12)
    {
        result = D->pDxDevice->OpenSharedHandle(namedResourceHandle, IID_PPV_ARGS(&imported));
    }
    else if (desc->backend == CGPU_BACKEND_D3D12)
    {
        CloseHandle(namedResourceHandle);
        cgpu_warn(u8"Not implementated!");
        return nullptr;
        // result = D->pDxDevice->OpenSharedHandle(namedResourceHandle, IID_PPV_ARGS(&imported_heap));
    }
    else
    {
        result = D->pDxDevice->OpenSharedHandle(namedResourceHandle, IID_PPV_ARGS(&imported));
    }

    if (FAILED(result) && !imported)
    {
        auto winHdlLong = HandleToLong(namedResourceHandle);
        cgpu_error(u8"Import Shared Handle %ls(Windows handle %lld, As Long %d) Failed! Error Code: %d",
                   name.c_str(), namedResourceHandle, winHdlLong, result);
        return nullptr;
    }
    else
    {
        cgpu_trace(u8"Import Shared Handle %ls(Windows handle %lld, As Long %d) Succeed!",
                   name.c_str(), namedResourceHandle, desc->shared_handle);
    }
    CloseHandle(namedResourceHandle);

    auto imported_desc = imported->GetDesc();
    D3D12_RESOURCE_ALLOCATION_INFO alloc_info = D->pDxDevice->GetResourceAllocationInfo(CGPU_SINGLE_GPU_NODE_MASK, 1, &imported_desc);
    auto T = cgpu_new_sized<CGPUTexture_D3D12>(sizeof(CGPUTexture_D3D12) + sizeof(CGPUTextureInfo));
    auto pInfo = (CGPUTextureInfo*)(T + 1);
    T->super.info = pInfo;
    T->pDxResource = imported;
    T->pDxAllocation = CGPU_NULLPTR;
    pInfo->format = DXGIUtil_FormatToCGPU(imported_desc.Format);
    pInfo->width = imported_desc.Width;
    cgpu_assert(imported_desc.Width == desc->width);
    pInfo->height = imported_desc.Height;
    cgpu_assert(imported_desc.Height == desc->height);
    pInfo->depth = imported_desc.DepthOrArraySize;
    cgpu_assert(imported_desc.DepthOrArraySize == desc->depth);
    pInfo->mip_levels = imported_desc.MipLevels;
    cgpu_assert(imported_desc.MipLevels == desc->mip_levels);
    pInfo->array_size_minus_one = imported_desc.DepthOrArraySize - 1;
    pInfo->can_alias = false;
    pInfo->is_aliasing = false;
    pInfo->is_restrict_dedicated = false;
    pInfo->owns_image = false;
    pInfo->unique_id = D->super.next_texture_id++;
    pInfo->is_cube = (imported_desc.Dimension == D3D12_RESOURCE_DIMENSION_TEXTURE2D && imported_desc.DepthOrArraySize > 6);
    pInfo->is_imported = true;
    // TODO: mGPU
    pInfo->node_index = CGPU_SINGLE_GPU_NODE_INDEX;
    pInfo->size_in_bytes = alloc_info.SizeInBytes;
    return &T->super;
}

void cgpu_free_texture_d3d12(CGPUTextureId texture)
{
    CGPUTexture_D3D12* T = (CGPUTexture_D3D12*)texture;
    const auto pInfo = texture->info;
    if (pInfo->is_aliasing)
    {
        CGPUTextureAliasing_D3D12* AT = (CGPUTextureAliasing_D3D12*)T;
        SAFE_RELEASE(AT->pDxResource);
        cgpu_delete(AT);
    }
    else if (pInfo->is_tiled)
    {
        CGPUTiledTexture_D3D12* TT = (CGPUTiledTexture_D3D12*)T;
        auto pResource = TT->pDxResource;
        cgpu_delete(TT);
        SAFE_RELEASE(pResource);
    }
    else if (pInfo->is_imported)
    {
        SAFE_RELEASE(T->pDxResource);
        cgpu_delete(T);
    }
    else if (pInfo->owns_image)
    {
        SAFE_RELEASE(T->pDxAllocation);
        SAFE_RELEASE(T->pDxResource);
        cgpu_delete(T);
    }
}

// Shader APIs
#ifndef DXC_CP_ACP
    #define DXC_CP_ACP 0
#endif

template <typename T, typename... Args>
auto try_invoke_pinned_api(T* loader, Args&&... args)
-> decltype(loader->CreateBlobWithEncodingFromPinned(std::forward<Args>(args)...), bool())
{
    loader->CreateBlobWithEncodingFromPinned(std::forward<Args>(args)...);
    return true;
};
template <typename T>
bool try_invoke_pinned_api(T* loader, ...) { return false; }

struct DxilMinimalHeader {
    UINT32 four_cc;
    UINT32 hash_digest[4];
};

inline bool is_dxil_signed(const void* buffer)
{
    const DxilMinimalHeader* header     = reinterpret_cast<const DxilMinimalHeader*>(buffer);
    bool                     has_digest = false;
    has_digest |= header->hash_digest[0] != 0x0;
    has_digest |= header->hash_digest[1] != 0x0;
    has_digest |= header->hash_digest[2] != 0x0;
    has_digest |= header->hash_digest[3] != 0x0;
    return has_digest;
}

CGPUShaderLibraryId cgpu_create_shader_library_d3d12(CGPUDeviceId device, const struct CGPUShaderLibraryDescriptor* desc)
{
    CGPUDevice_D3D12*        D = (CGPUDevice_D3D12*)device;
    CGPUShaderLibrary_D3D12* S = cgpu_new<CGPUShaderLibrary_D3D12>();
    IDxcLibrary*             pUtils;
    auto                     procDxcCreateInstnace = D3D12Util_GetDxcCreateInstanceProc();
    SKR_ASSERT(procDxcCreateInstnace && "Failed to get dxc proc!");
    procDxcCreateInstnace(CLSID_DxcLibrary, IID_PPV_ARGS(&pUtils));
    // if (!try_invoke_pinned_api(pUtils, desc->code, (uint32_t)desc->code_size, DXC_CP_ACP, &S->pShaderBlob))
    {
        pUtils->CreateBlobWithEncodingOnHeapCopy(desc->code, (uint32_t)desc->code_size, DXC_CP_ACP, &S->pShaderBlob);
    }
    // Validate & Signing
    // if (!is_dxil_signed(desc->code)) cgpu_assert(0 && "The dxil shader is not signed!");
    // Reflection
    D3D12Util_InitializeShaderReflection(D, S, desc);
    pUtils->Release();
    return &S->super;
}

void cgpu_free_shader_library_d3d12(CGPUShaderLibraryId shader_library)
{
    CGPUShaderLibrary_D3D12* S = (CGPUShaderLibrary_D3D12*)shader_library;
    D3D12Util_FreeShaderReflection(S);
    if (S->pShaderBlob != CGPU_NULLPTR)
    {
        S->pShaderBlob->Release();
    }
    cgpu_delete(S);
}

// Util Implementations
inline static D3D12_RESOURCE_DESC D3D12Util_CreateBufferDesc(CGPUAdapter_D3D12* A, CGPUDevice_D3D12* D, const struct CGPUBufferDescriptor* desc)
{
    SKR_DECLARE_ZERO(D3D12_RESOURCE_DESC, bufDesc);
    uint64_t allocationSize = desc->size;
    // Align the buffer size to multiples of the dynamic uniform buffer minimum size
    if (desc->descriptors & CGPU_RESOURCE_TYPE_UNIFORM_BUFFER)
    {
        uint64_t minAlignment = A->adapter_detail.uniform_buffer_alignment;
        allocationSize        = cgpu_round_up(allocationSize, minAlignment);
    }
    bufDesc.Dimension = D3D12_RESOURCE_DIMENSION_BUFFER;
    // Alignment must be 64KB (D3D12_DEFAULT_RESOURCE_PLACEMENT_ALIGNMENT) or 0, which is effectively 64KB.
    // https://msdn.microsoft.com/en-us/library/windows/desktop/dn903813(v=vs.85).aspx
    bufDesc.Alignment          = D3D12_DEFAULT_RESOURCE_PLACEMENT_ALIGNMENT;
    bufDesc.Width              = allocationSize;
    bufDesc.Height             = 1;
    bufDesc.DepthOrArraySize   = 1;
    bufDesc.MipLevels          = 1;
    bufDesc.Format             = DXGI_FORMAT_UNKNOWN;
    bufDesc.SampleDesc.Count   = 1;
    bufDesc.SampleDesc.Quality = 0;
    bufDesc.Layout             = D3D12_TEXTURE_LAYOUT_ROW_MAJOR;
    bufDesc.Flags              = D3D12_RESOURCE_FLAG_NONE;
    if (desc->descriptors & CGPU_RESOURCE_TYPE_RW_BUFFER)
    {
        bufDesc.Flags |= D3D12_RESOURCE_FLAG_ALLOW_UNORDERED_ACCESS;
    }
    // Adjust for padding
    UINT64 padded_size = 0;
    D->pDxDevice->GetCopyableFootprints(&bufDesc,
                                        0, 1, 0, NULL,
                                        NULL, NULL, &padded_size);
    if (padded_size != UINT64_MAX)
    {
        allocationSize = (uint64_t)padded_size;
        bufDesc.Width  = allocationSize;
    }
    // Mark DENY_SHADER_RESOURCE
    if (desc->memory_usage == CGPU_MEM_USAGE_GPU_TO_CPU)
    {
        bufDesc.Flags |= D3D12_RESOURCE_FLAG_DENY_SHADER_RESOURCE;
    }
    return bufDesc;
}

inline static D3D12MA::ALLOCATION_DESC D3D12Util_CreateAllocationDesc(const struct CGPUBufferDescriptor* desc)
{
    // Alloc Info
    SKR_DECLARE_ZERO(D3D12MA::ALLOCATION_DESC, alloc_desc)
    alloc_desc.HeapType = D3D12Util_TranslateHeapType(desc->memory_usage);

    if (desc->flags & CGPU_BCF_DEDICATED_BIT)
        alloc_desc.Flags |= D3D12MA::ALLOCATION_FLAG_COMMITTED;
    return alloc_desc;
}<|MERGE_RESOLUTION|>--- conflicted
+++ resolved
@@ -1082,84 +1082,6 @@
 #if defined(XBOX)
         if (desc->flags & CGPU_TCF_ALLOW_DISPLAY_TARGET)
         {
-<<<<<<< HEAD
-            CGPUTexture_D3D12* T               = (CGPUTexture_D3D12*)TV->super.info.texture;
-            CGPUTexture_D3D12* T_Resolve       = (CGPUTexture_D3D12*)TV_Resolve->super.info.texture;
-            const auto         pTexInfo        = T->super.info;
-            const auto         pResolveTexInfo = T_Resolve->super.info;
-
-            D3D12_RENDER_PASS_ENDING_ACCESS_TYPE endingAccess             = D3D12_RENDER_PASS_ENDING_ACCESS_TYPE_RESOLVE;
-            renderPassRenderTargetDescs[colorTargetCount].cpuDescriptor   = TV->mDxRtvDsvDescriptorHandle;
-            renderPassRenderTargetDescs[colorTargetCount].BeginningAccess = { beginningAccess, { {clearValues[i]} } };
-            renderPassRenderTargetDescs[colorTargetCount].EndingAccess    = { endingAccess, {} };
-            auto& Resolve                                                 = renderPassRenderTargetDescs[colorTargetCount].EndingAccess.Resolve;
-            Resolve.ResolveMode                                           = D3D12_RESOLVE_MODE_AVERAGE; // TODO: int->MODE_MAX
-            Resolve.Format                                                = clearValues[i].Format;
-            Resolve.pSrcResource                                          = T->pDxResource;
-            Resolve.pDstResource                                          = T_Resolve->pDxResource;
-            // Cmd->mSubResolveResource[i].SrcRect = { 0, 0, 0, 0 };
-            // RenderDoc has a bug, it will crash if SrcRect is zero
-            Cmd->mSubResolveResource[i].SrcRect        = { 0, 0, (LONG)pTexInfo->width, (LONG)pTexInfo->height };
-            Cmd->mSubResolveResource[i].DstX           = 0;
-            Cmd->mSubResolveResource[i].DstY           = 0;
-            Cmd->mSubResolveResource[i].SrcSubresource = 0;
-            Cmd->mSubResolveResource[i].DstSubresource = CALC_SUBRESOURCE_INDEX(
-            0, 0, 0,
-            pResolveTexInfo->mip_levels, pResolveTexInfo->array_size_minus_one + 1);
-            Resolve.PreserveResolveSource  = false;
-            Resolve.SubresourceCount       = 1;
-            Resolve.pSubresourceParameters = &Cmd->mSubResolveResource[i];
-        }
-        else
-        {
-            // Load & Store action
-            D3D12_RENDER_PASS_ENDING_ACCESS_TYPE endingAccess             = gDx12PassEndOpTranslator[desc->color_attachments[i].store_action];
-            renderPassRenderTargetDescs[colorTargetCount].cpuDescriptor   = TV->mDxRtvDsvDescriptorHandle;
-            renderPassRenderTargetDescs[colorTargetCount].BeginningAccess = { beginningAccess, { {clearValues[i]} } };
-            renderPassRenderTargetDescs[colorTargetCount].EndingAccess    = { endingAccess, {} };
-        }
-        colorTargetCount++;
-    }
-    // depth stencil
-    D3D12_RENDER_PASS_DEPTH_STENCIL_DESC* pRenderPassDepthStencilDesc = nullptr;
-    if (desc->depth_stencil != nullptr && desc->depth_stencil->view != nullptr)
-    {
-        CGPUTextureView_D3D12*                  DTV             = (CGPUTextureView_D3D12*)desc->depth_stencil->view;
-        D3D12_RENDER_PASS_BEGINNING_ACCESS_TYPE dBeginingAccess = gDx12PassBeginOpTranslator[desc->depth_stencil->depth_load_action];
-        D3D12_RENDER_PASS_BEGINNING_ACCESS_TYPE sBeginingAccess = gDx12PassBeginOpTranslator[desc->depth_stencil->stencil_load_action];
-        D3D12_RENDER_PASS_ENDING_ACCESS_TYPE    dEndingAccess   = gDx12PassEndOpTranslator[desc->depth_stencil->depth_store_action];
-        D3D12_RENDER_PASS_ENDING_ACCESS_TYPE    sEndingAccess   = gDx12PassEndOpTranslator[desc->depth_stencil->stencil_store_action];
-        clearDepth.Format                                       = DXGIUtil_TranslatePixelFormat(desc->depth_stencil->view->info.format);
-        clearDepth.DepthStencil.Depth                           = desc->depth_stencil->clear_depth;
-        clearStencil.Format                                     = DXGIUtil_TranslatePixelFormat(desc->depth_stencil->view->info.format);
-        clearStencil.DepthStencil.Stencil                       = desc->depth_stencil->clear_stencil;
-        renderPassDepthStencilDesc.cpuDescriptor                = DTV->mDxRtvDsvDescriptorHandle;
-        renderPassDepthStencilDesc.DepthBeginningAccess         = { dBeginingAccess, { {clearDepth} } };
-        renderPassDepthStencilDesc.DepthEndingAccess            = { dEndingAccess, {} };
-        renderPassDepthStencilDesc.StencilBeginningAccess       = { sBeginingAccess, { {clearStencil} } };
-        renderPassDepthStencilDesc.StencilEndingAccess          = { sEndingAccess, {} };
-        pRenderPassDepthStencilDesc                             = &renderPassDepthStencilDesc;
-    }
-    D3D12_RENDER_PASS_RENDER_TARGET_DESC* pRenderPassRenderTargetDesc = renderPassRenderTargetDescs;
-    CmdList4->BeginRenderPass(colorTargetCount,
-                              pRenderPassRenderTargetDesc, pRenderPassDepthStencilDesc,
-                              D3D12_RENDER_PASS_FLAG_NONE);
-    return (CGPURenderPassEncoderId)&Cmd->super;
-#endif
-    cgpu_warn(u8"ID3D12GraphicsCommandList4 is not defined!");
-    return (CGPURenderPassEncoderId)&Cmd->super;
-}
-
-void cgpu_cmd_end_render_pass_d3d12(CGPUCommandBufferId cmd, CGPURenderPassEncoderId encoder)
-{
-    CGPUCommandBuffer_D3D12* Cmd = (CGPUCommandBuffer_D3D12*)cmd;
-#ifdef __ID3D12GraphicsCommandList4_FWD_DEFINED__
-    ID3D12GraphicsCommandList4* CmdList4 = (ID3D12GraphicsCommandList4*)Cmd->pDxCmdList;
-    CmdList4->EndRenderPass();
-    return;
-#endif
-    cgpu_warn(u8"ID3D12GraphicsCommandList4 is not defined!");
-=======
             allocDesc.ExtraHeapFlags |= D3D12_HEAP_FLAG_ALLOW_DISPLAY;
             resDesc.Format = dxFormat;
         }
@@ -1275,7 +1197,6 @@
         }
     }
     return result == S_OK;
->>>>>>> b1ec2e2b
 }
 
 const cgpu::stl_wstring shared_texture_name_format = L"cgpu-shared-texture-";
