--- conflicted
+++ resolved
@@ -13,7 +13,8 @@
 struct SystemApp;
 struct SystemWindow;
 
-struct ImGuiRendererBackendRGTextureData {
+struct ImGuiRendererBackendRGTextureData
+{
     CGPUTextureId texture = nullptr;
     CGPUTextureViewId srv = nullptr;
     bool first_update = true;
@@ -28,18 +29,8 @@
     virtual bool initialize(const char* backend = nullptr) override;
     virtual void shutdown() override;
 
-<<<<<<< HEAD
-    // frame
-    void pump_message(); // Legacy method for compatibility
-    void begin_frame();
-    void end_frame();
-    void acquire_next_frame();
-    void collect(); // Collect ImGui data for rendering
-    void render();
-=======
-    void pump_message(); 
+    void pump_message();
     void render_imgui();
->>>>>>> 9de5d910
 
 public:
     // imgui functional
@@ -66,12 +57,11 @@
 private:
     // render
     void create_pipeline();
-    void add_render_pass(    
+    void add_render_pass(
         ImGuiViewport* vp,
         render_graph::RenderGraph* render_graph,
         CGPURootSignatureId root_sig,
-        CGPURenderPipelineId render_pipeline
-    );
+        CGPURenderPipelineId render_pipeline);
     void create_texture(ImTextureData* tex_data);
     void destroy_texture(ImTextureData* tex_data);
     void update_texture(ImTextureData* tex_data);
