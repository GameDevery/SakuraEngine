add_requires("cgltf >=1.13.0-skr", {system = false})

codegen_component("SkrGLTFTool", { api = "GLTFTOOL", rootdir = "include/SkrGLTFTool" })
    add_files("include/**.h")
    add_files("include/**.hpp")

shared_module("SkrGLTFTool", "GLTFTOOL", engine_version)
    set_group("02.tools")
    add_packages("cgltf", {public=true})
    public_dependency("SkrMeshCore", engine_version)
<<<<<<< HEAD
    add_rules("c++.codegen", {
        files = {"include/**.h", "include/**.hpp"},
        rootdir = "include/SkrGLTFTool",
        api = "GLTFTOOL"
    })
=======

>>>>>>> ebf386c2
    add_rules("c++.unity_build", {batchsize = default_unity_batch})
    add_includedirs("include", {public=true})
    add_files("src/**.cpp")
            
private_pch("SkrGLTFTool")
    add_files("src/pch.hpp")<|MERGE_RESOLUTION|>--- conflicted
+++ resolved
@@ -8,15 +8,6 @@
     set_group("02.tools")
     add_packages("cgltf", {public=true})
     public_dependency("SkrMeshCore", engine_version)
-<<<<<<< HEAD
-    add_rules("c++.codegen", {
-        files = {"include/**.h", "include/**.hpp"},
-        rootdir = "include/SkrGLTFTool",
-        api = "GLTFTOOL"
-    })
-=======
-
->>>>>>> ebf386c2
     add_rules("c++.unity_build", {batchsize = default_unity_batch})
     add_includedirs("include", {public=true})
     add_files("src/**.cpp")
