#pragma once
#include "SkrRT/misc/types.h"
#ifdef __cplusplus
<<<<<<< HEAD
#include "SkrOS/thread.h"
#include <SkrContainers/span.hpp>
#include <SkrContainers/vector.hpp>
=======
    #include "SkrRT/platform/thread.h"
    #include <SkrRT/containers/span.hpp>
    #include <SkrRT/containers/vector.hpp>
>>>>>>> 99093a80

extern "C" {
#endif

enum
{
    // POSIX Signals
    kCrashCodeAbort          = 1, // abort()
    kCrashCodeInterrupt      = 2, // Ctrl-C
    kCrashCodeKill           = 3, // kill
    kCrashCodeDividedByZero  = 4, // divide by zero
    kCrashCodeIllInstruction = 5, // illegal instruction
    kCrashCodeSegFault       = 6, // segmentation fault
                            // System Exceptions
    kCrashCodeStackOverflow = 7,  // Windows
    kCrashCodeTerminate     = 8,  //  (not catch) Windows/C++
    kCrashCodeUnexpected    = 9,  // (throw mismatch) Windows/C++
    kCrashCodeUnhandled     = 10, // (unhandled exception) Windows
    kCrashCodePureVirtual   = 12, // (pure-virtual call) Windows
    kCrashCodeOpNewError    = 13, // (new fatal) Windows
    kCrashCodeInvalidParam  = 14, // (invalid parameter) Windows
    kCrashCodeCount
};
typedef int32_t                CrashTerminateCode;
SKR_RUNTIME_API const char8_t* skr_crash_code_string(CrashTerminateCode code) SKR_NOEXCEPT;

typedef struct SCrashHandler SCrashHandler;
typedef struct SCrashContext {
    CrashTerminateCode reason;
    void*              usr_data;
    bool               continue_execution;
#ifdef _WIN32
    struct _EXCEPTION_POINTERS* exception_pointers;
#endif
} SCrashContext;

typedef int (*SProcCrashCallback)(struct SCrashContext* context, void* usr_data);

typedef struct SCrashHandler* SCrashHandlerId;

SKR_RUNTIME_API SCrashHandlerId skr_initialize_crash_handler() SKR_NOEXCEPT;
SKR_RUNTIME_API SCrashHandlerId skr_crash_handler_get() SKR_NOEXCEPT;
SKR_RUNTIME_API void            skr_crash_handler_add_callback(SCrashHandlerId handler, SProcCrashCallback callback, void* usr_data) SKR_NOEXCEPT;
SKR_RUNTIME_API void            skr_finalize_crash_handler() SKR_NOEXCEPT;

#ifdef __cplusplus
}

typedef struct SCrashHandler {
    virtual ~SCrashHandler() SKR_NOEXCEPT = default;
    virtual bool Initialize() SKR_NOEXCEPT;
    virtual bool Finalize() SKR_NOEXCEPT;

    virtual bool SetProcessSignalHandlers() SKR_NOEXCEPT;
    virtual bool UnsetProcessSignalHandlers() SKR_NOEXCEPT;
    virtual bool SetThreadSignalHandlers() SKR_NOEXCEPT;
    virtual bool UnsetThreadSignalHandlers() SKR_NOEXCEPT;

    struct CallbackWrapper {
        SProcCrashCallback callback;
        void*              usr_data;
    };
    template <typename F>
    void visit_callbacks(F&& f) SKR_NOEXCEPT
    {
        SMutexLock _(callbacks_lock);
        for (auto& cb : callbacks)
        {
            f(cb);
        }
    }
    void add_callback(CallbackWrapper callback) SKR_NOEXCEPT;

protected:
    virtual void terminateProcess(int32_t code = 1) SKR_NOEXCEPT;

    virtual void beforeHandlingSignal(CrashTerminateCode code) SKR_NOEXCEPT;
    template <typename F>
    void                   handleFunction(F&& f, CrashTerminateCode code);
    virtual SCrashContext* getCrashContext(CrashTerminateCode reason) SKR_NOEXCEPT { return nullptr; }

    int        crashSetErrorMsg(const char8_t* pszErrorMsg) SKR_NOEXCEPT;
    void       crashLock() SKR_NOEXCEPT { skr_mutex_acquire(&crash_lock); }
    void       crashUnlock() SKR_NOEXCEPT { skr_mutex_release(&crash_lock); }
    SMutex     crash_lock;
    const bool kContinue = false;

    static void SigabrtHandler(int);
    static void SigfpeHandler(int, int subcode);
    static void SigintHandler(int);
    static void SigillHandler(int);
    static void SigsegvHandler(int);
    static void SigtermHandler(int);

    void(__cdecl* prevSigABRT)(int); // Previous SIGABRT handler.
    void(__cdecl* prevSigINT)(int);  // Previous SIGINT handler.
    void(__cdecl* prevSigTERM)(int); // Previous SIGTERM handler.

    void(__cdecl* prevSigFPE)(int);  // Previous FPE handler
    void(__cdecl* prevSigILL)(int);  // Previous SIGILL handler
    void(__cdecl* prevSigSEGV)(int); // Previous illegal storage access handler

    skr_guid_t guid;

    skr::Vector<CallbackWrapper> callbacks;
    SMutex                       callbacks_lock;
} SCrashHandler;

template <typename F>
void SCrashHandler::handleFunction(F&& f, CrashTerminateCode code)
{
    beforeHandlingSignal(code);

    auto& this_ = *skr_crash_handler_get();
    // Acquire lock to avoid other threads (if exist) to crash while we	are inside.
    this_.crashLock();
    f();
    // Terminate process
    if (!kContinue)
    {
        this_.terminateProcess(code);
    }
    // Free lock
    this_.crashUnlock();
}
#endif<|MERGE_RESOLUTION|>--- conflicted
+++ resolved
@@ -1,15 +1,9 @@
 #pragma once
 #include "SkrRT/misc/types.h"
 #ifdef __cplusplus
-<<<<<<< HEAD
 #include "SkrOS/thread.h"
 #include <SkrContainers/span.hpp>
 #include <SkrContainers/vector.hpp>
-=======
-    #include "SkrRT/platform/thread.h"
-    #include <SkrRT/containers/span.hpp>
-    #include <SkrRT/containers/vector.hpp>
->>>>>>> 99093a80
 
 extern "C" {
 #endif
