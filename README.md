<h1 align="center">SakuraEngine</h1>

<a href="https://olivermak.es/">
  <img src="https://media.githubusercontent.com/media/SakuraEngine/Sakura.Resources/main/logos/skr_icon.svg" width="100%" height="100%">
</a>

<h2 align="center"> 为下一代平台的功能性能需求而生 </h2>

<<<<<<< HEAD
[![ci](https://github.com/SakuraEngine/SakuraEngine/actions/workflows/ci.yml/badge.svg)](https://github.com/SakuraEngine/SakuraEngine/actions/workflows/ci.yml)
=======
[![Ask DeepWiki](https://deepwiki.com/badge.svg)](https://deepwiki.com/SakuraEngine/SakuraEngine)
>>>>>>> f7abbb0e

## 特性

### 原生

- 充分考虑易用性并针对硬件优化的实现；
- 确保强缩放性且面向最先进平台功能特性的设计；
- 集成大量原生开发需要的 SDK。

### 直白

- 面向过程的实现与设计；
- **C API**

### 现代

- 基于 ECS 思想，特性丰富且高度正交的[数据驱动编程管线](https://github.com/SakuraEngine/Sakura.Runtime/tree/main/include/ecs)带来最大化的访存效率；
- 混合 Fibers 和 Thread 的任务调度系统，配合 ECS 的依赖管线，赋予运行时前所未有的多线程任务吞吐量；
- 完全面向现代 GPU 平台、几无性能开销的超薄跨平台 Graphics API；
- 清晰的 Render Graph 前端让您可以在不接触同步原语和复杂描述符的情况下完成高度异步的现代 GPU 管线编程，并充分利用 Memory Aliasing 等高级特性；
- 完全异步、针对 NVMe 驱动以及 GPU 异步拷贝引擎优化的 I/O 服务，轻松享受 Direct Storage 的极限吞吐，打破 SSD 性能桎梏。

<div align=center>

https://user-images.githubusercontent.com/39457738/192722537-6ab035a5-2789-43d0-b331-347e3669f3ae.mp4

</div>

## 模块列表

| 模块                   |                          核心库                          | 描述                                               |
| ---------------------- | :------------------------------------------------------: | -------------------------------------------------- |
| `runtime`            |                            -                            | 核心模块                                           |
| `runtime/cgpu`       |                            -                            | 核心子模块，面向现代 GPU 平台的跨平台 Graphics API |
| `runtime/sugoi`      |                            -                            | 核心子模块，真正面向数据驱动编程的 ECS 对象模型    |
| `runtime/math`       |               [RealtimeMath][RealtimeMath]               | 核心子模块, 数学库                                 |
| `runtime/io`         |                            -                            | 核心子模块，同步/异步 I/O 服务                     |
| `runtime/task`       |     [FiberTaskingLib][FiberTaskingLib], [marl][marl]     | 核心子模块，基于协程的计算密集任务系统             |
| `runtime/binary`     |                            -                            | 核心子模块, 二进制序列化                           |
| `runtime/platform`   |                            -                            | 核心子模块, 系统接口                               |
| `runtime/resource`   |                            -                            | 核心子模块, 异步资源管理                           |
| `runtime/type`       |                            -                            | 核心子模块, 提供 rtti 相关功能                     |
| `runtime/lua`        |                 [lua][lua], [luau][luau]                 | 核心子模块，使用 lua 作为胶水语言                  |
| `SkrScene`           |                            -                            | 场景模块，场景资源管理                             |
| `SkrRenderer`        |                            -                            | 渲染器模块，渲染资源管理，驱动渲染管线             |
| `SkrImgui`           |                      [imgui][imgui]                      | 用于调试的运行时UI                                 |
| `SkrRenderGraph`     |                            -                            | 基于 CGPU 的 Render Graph                          |
| `SkrLive2d`          |                     [live2d][live2d]                     | Live2d 的渲染后端                                  |
| `SkrInputSystem`     |                  [gaininput][gaininput]                  | 输入的上层封装                                     |
| `SkrAnim`            |              [ozz-animation][ozz-animation]              | 动画资源管理，动画计算的基础功能                   |
| `devtime/tweak`      |                            -                            | 提供轻量的常量热更方案                             |
| `devtime/inspect`    |                            -                            | 提供运行时的变量状态可视化                         |
| `SkrToolCore`        |                            -                            | 管理并驱动资源烘焙流程                             |
| `SkrAnimTool`        |              [ozz-animation][ozz-animation]              | 导入并烘焙动画相关资源                             |
| `SkrGLTFTool`        |                      [cgltf][cgltf]                      | 导入gltf模型并烘焙                                 |
| `SkrTextureCompiler` |      [ISPCTextureCompressor][ISPCTextureCompressor]      | 导入并烘焙贴图                                     |
| `SkrShaderCompiler`  |                            -                            | 导入并烘焙材质相关资源                             |
| `codegen`            | [libtooling][libtooling], [mako-template][mako-template] | 提供代码生成                                       |

## 组件支持矩阵

### [CGPU](include/cgpu/README.md)

| Platform                                                                                                                                      | <img src="https://media.githubusercontent.com/media/SakuraEngine/Sakura.Resources/main/platform-icons/DirectX12U.png" height="18" />D3D12 | <img src="https://media.githubusercontent.com/media/SakuraEngine/Sakura.Resources/main/platform-icons/DirectX11.png" height="18" />D3D11 | <img src="https://media.githubusercontent.com/media/SakuraEngine/Sakura.Resources/main/platform-icons/Vulkan.png" height="18" />Vulkan | <img src="https://media.githubusercontent.com/media/SakuraEngine/Sakura.Resources/main/platform-icons/Metal.png" height="18" />Metal |
| --------------------------------------------------------------------------------------------------------------------------------------------- | :--------------------------------------------------------------------------------------------------------------------------------------------: | :------------------------------------------------------------------------------------------------------------------------------------------: | :----------------------------------------------------------------------------------------------------------------------------------------: | :--------------------------------------------------------------------------------------------------------------------------------------: |
| <img src="https://media.githubusercontent.com/media/SakuraEngine/Sakura.Resources/main/platform-icons/Windows.png" height="20" /> Windows |                                                                      ✔️                                                                      |                                                                      ❌                                                                      |                                                                    ✔️                                                                    |                                                                   N/A                                                                   |
| <img src="https://media.githubusercontent.com/media/SakuraEngine/Sakura.Resources/main/platform-icons/MacOS.png" height="20" /> macOS     |                                                                      N/A                                                                      |                                                                     N/A                                                                     |                                                                    ✔️                                                                    |                                                                   ❗️                                                                   |

### [ImageCoder](https://github.com/SakuraEngine/Sakura.Runtime/tree/main/modules/image_coder)

| Platform                                                                                                                                      | PNG             | JPEG          | BMP  | ICO  | EXR  | TGA  |
| --------------------------------------------------------------------------------------------------------------------------------------------- | --------------- | ------------- | ---- | ---- | ---- | ---- |
| <img src="https://media.githubusercontent.com/media/SakuraEngine/Sakura.Resources/main/platform-icons/Windows.png" height="20" /> Windows | libpng(v1.5.2)  | libjpeg-turbo | ✔️ | ❗️ | ❗️ | ❗️ |
| <img src="https://media.githubusercontent.com/media/SakuraEngine/Sakura.Resources/main/platform-icons/MacOS.png" height="20" /> macOS     | libpng(v1.5.27) | libjpeg-turbo | ✔️ | ❗️ | ❗️ | ❗️ |

## 示例 (从上到下逐渐贴近底层)

### [Multi-Player Server/Game](samples/application/multiplayer)

基于 ECS 的多人游戏以及服务器。

<div align=center>

https://user-images.githubusercontent.com/39457738/232537408-1266011b-d722-4b0b-9bd3-5c3af0faf043.mp4

</div>

### [Next Generation Graphics](samples/cgpu/cgpu-statebuffer)

使用 StateBuffer 的次世代 CGPU 图形接口。摒弃 PSO 的概念，使用 StateBuffer 作为图形管线的状态描述。传统的图形管线 API 往往使用 PSO，其中打包了所有的管线状态以及着色器 ISA，并整体上传到 GPU 上：

<div align=center>

![PSO](https://media.githubusercontent.com/media/SakuraEngine/Sakura.Resources/main/showcase/PSO.png)

</div>

StateBuffer 由一系列的 StateChunk 组成，每个 StateChunk 描述了一种图形管线状态，StateBuffer 通过 StateChunk 的组合来描述图形管线的完整状态。比起 PSO 的全量 Flush，StateBuffer 可以在绘制现场准备 StatePacket，在 DrawCall 产生时把状态切换推送到 GPU 的状态寄存器组中。

<div align=center>

![StateBuffer](https://media.githubusercontent.com/media/SakuraEngine/Sakura.Resources/main/showcase/StateStream.png)

</div>

StateBuffer 可以大幅缓解管线和着色器组合爆炸引起的内存膨胀问题，而 PSO 反而会加剧此问题。

### [MVU GUI]()

WIP...

### [GUI Canvas](samples/application/ogui2/robjects)

GUI 的渲染树 (RenderTree) 层，有排版和渲染 Render Object 的功能。支持基本图元、纹理、颜色刷和文本段落等。

![RObjects](https://media.githubusercontent.com/media/SakuraEngine/Sakura.Resources/main/showcase/RObjects.gif)

### [Live2D Viewer](samples/application/live2d-viewer)

集成 Cubism Native SDK 且使用 Render Graph 进行 Live2D 模型高效绘制的程序示例。

- Live2D 渲染器的实现摒弃了传统的变体流程，在 Live2D 模型绘制的过程中实现了 0 管线切换；
- Live2D 渲染器的可动模型顶点信息会使用 CPU Visible VRAM，充分利用 PCIe 带宽进行最高效的顶点上传，并抹消 Copy Engine 在 GPU Timeline 上的时间消耗；
- Live2D 的全部读取和贴图上传由 I/O 服务驱动，服务后台实现会使用最合适的平台 I/O API 最大化 NVMe 队列深度，提升实际带宽；
- 在支持 Direct Storage 的 Windows 平台，还会充分利用自定义解压队列进行 png 的解码。

<div align=center>

![Live2DViewer](https://media.githubusercontent.com/media/SakuraEngine/Sakura.Resources/main/showcase/Live2DViewer.png)

</div>

Live2D 模型复合了多种源数据类型，所有数据类型异步地加载和解析。整个模型的加载过程复合了硬盘读取、内存流送到显存、文件解压流送到显存以及直接上传文件到显存。Demo 保证了所有类型的 I/O 操作保持带宽最高效，在此期间发起请求的主线程没有任何停顿与开销。未处理的 Live2D 模型包含了数十个小尺寸 JSON 文件、数个中尺寸模型顶点文件、2张需要解码的 4K PNG 贴图，构成了下图的 I/O 流水线 profile 图表。

<div align=center>

![Live2DViewerIO](https://media.githubusercontent.com/media/SakuraEngine/Sakura.Resources/main/showcase/Live2DAsyncIO.png)

</div>

Shipping Build 的最终呈现帧数可以轻松地突破数千帧，这是 Cubism 官方示例基准的十数倍。

### [RenderGraph Deferred](samples/render_graph/rg-deferred)

这个 demo 展示了如何使用 RenderGraph 进行 Deferred 渲染，其中光照计算的部分有 ComputeShdaer 和 PixelShader 两种实现。实际的光照着色效果尚未在 demo 中完成，重点在于验证延迟流程的可行性。这个 demo 同样展示了如何使用自定义 Profiler 对 RenderGraph 的执行细节进行 Profile。

<div align=center>

![RenderGraphDeferred](https://media.githubusercontent.com/media/SakuraEngine/Sakura.Resources/main/showcase/rg-deferred.png)

</div>

### [RenderGraph Triangle](samples/render_graph/rg-triangle)

这个 demo 展示了如何使用 RenderGraph 进行三角形渲染。

### [纹理](samples/cgpu-texture)

这个 demo 演示了如何在 CGPU 中使用纹理采样，demo 也演示了怎么在 CGPU 中启用 Static/Immutable Samplers。

<div align=center>

![cgpu-texture](https://media.githubusercontent.com/media/SakuraEngine/Sakura.Resources/main/showcase/cgpu-texture.png)

</div>

## 花絮

我们最终抛弃但曾探索过的成果。抛弃不代表这些技术差或是不可用，而是我们综合考虑后选择性地放弃了它们。

### [热更三角形](samples/hot-triangle)

这是一个多后端的三角形绘制 demo。

- 每个后端会拉起一个窗口, 并在一个独立的线程上绘制它；
- drawcall 录制的逻辑可以运行在 host 程序或者 wasm 虚拟机后端中, host 程序和 wasm ‘脚本’共享[同一份C代码](samples/hot-triangle/triangle_module.wa.c)；
- 实现了一个简单的 [filewatcher](samples/hot-triangle/hot_wasm.cpp)，自动对 drawcall 脚本进行变更检查，调用 SDK 编译 wasm，并基于产出物应用热修复。

<div align=center>

![hot-triangle](https://media.githubusercontent.com/media/SakuraEngine/Sakura.Resources/main/showcase/hot-triangle.gif)

</div>

## 核心组件

- platform
- math
- cgpu: [[api]](include/cgpu/api.h) [[design]](include/cgpu/README.md)

## 嵌入源码的开源库和版本

- constexpr-xxh3 aebcee7 (BSD 2-Clause License)
- [lru-cache](https://github.com/goldsborough/lru-cache) 13f30ad MIT
- sole 1.0.1 (zlib License)
- marl e007bd3 (Apache-2.0)
- folly (Apache-2.0)
- xxhash 0.8.1 (BSD)
- fast_float v3.4.0
- mimalloc v2.1.4 (MIT)
- godot 5dccc940e7 (MIT)
- OpenString 81926cc (MIT)
- concurrentqueue d49fa2b (Simplified BSD)
- VulkanMemoryAllocator 3.0.1, release
- D3D12MemoryAllocator 2.0.1 release
- SPIRV-Reflect b68b5a8 (Apache-2.0)
- RealtimeMath 80d08a8 (MIT)
- FiberTaskingLib 9d7b27d (Apache-2.0)
- parallel-hashmap 1.3.11 (Apache-2.0)
- [TSCNS](https://github.com/MengRao/tscns) v2.0 (MIT)

## 在自定义包管理引入的开源库和版本

- LEMON v1.3.1 (Boost Software License)
- LMDB v0.9.29 (BSD)
- zlib v1.2.8
- cgltf v1.13 (MIT)
- yyjson v0.9.0 (MIT)
- cpu_features v0.9.0 (Apache-2.0)
- freetype 2.13.0 (GNU)
- icu 72.1 ([LICENSE](https://github.com/unicode-org/icu/blob/main/icu4c/LICENSE))
- harfbuzz 7.1.0 ([LICENSE](https://github.com/harfbuzz/harfbuzz/blob/main/COPYING))
- doctest v2.4.11

## 参考和借鉴的开源库

- [quill](https://github.com/odygrd/quill) v3.0.2 (MIT)

## 接入的扩展 API 以及版本

- [vulkan headers](https://github.com/KhronosGroup/Vulkan-Headers) & volk 1.4.304.0
- nvapi R510
- amd_ags 6.0.1

## 内置 SDK /软件版本

- ispc 1.18.0
- python 3.10.8

## 构建

### 前置

- xmake
- 初始化 LFS

### 编译

使用以下命令编译

```
> xmake l setup.lua
> xmake f -m debug -c
> xmake 
```

Tips：

- 默认构建只包含模块。要构建工具或例子，需要在 xmake f 时加上 --build_cgpu_samples=true 等参数 (详见 xmake/options.lua);
- 目前版本构建中途失败可能产生 codegen 中断或是不全的问题，可以删除 `/build` 和 `.xmake` 文件夹后重试。如进一步出现问题，请务必上报 issues 😀
- 上报 issue 时尽量提供 `xmake f -m debug -c -v` 在中断处的详细输出;
- 当出现 xrepo 安装失败问题（例如 LFS 没有初始化造成错误的库文件安装）时，可用 `xrepo remove --all -y` 清理错误安装的仓库后再重新构建。

## 编辑环境

推荐使用 vscode + clangd 作为编辑环境，使用命令 `xmake project -k compile_commands` 来生成 clangd 需要的数据集

[RealtimeMath]: https://github.com/nfrechette/rtm
[imgui]: https://github.com/ocornut/imgui
[live2d]: https://www.live2d.com/en/
[gaininput]: https://github.com/jkuhlmann/gainput
[ozz-animation]: https://github.com/guillaumeblanc/ozz-animation
[cgltf]: https://github.com/jkuhlmann/cgltf
[ISPCTextureCompressor]: https://github.com/GameTechDev/ISPCTextureCompressor
[libtooling]: https://clang.llvm.org/docs/LibTooling.html
[mako-template]: https://www.makotemplates.org/
[FiberTaskingLib]: https://github.com/RichieSams/FiberTaskingLib
[marl]: https://github.com/google/marl
[lua]: https://github.com/lua/lua
[luau]: https://luau-lang.org/<|MERGE_RESOLUTION|>--- conflicted
+++ resolved
@@ -6,11 +6,8 @@
 
 <h2 align="center"> 为下一代平台的功能性能需求而生 </h2>
 
-<<<<<<< HEAD
+[![Ask DeepWiki](https://deepwiki.com/badge.svg)](https://deepwiki.com/SakuraEngine/SakuraEngine)
 [![ci](https://github.com/SakuraEngine/SakuraEngine/actions/workflows/ci.yml/badge.svg)](https://github.com/SakuraEngine/SakuraEngine/actions/workflows/ci.yml)
-=======
-[![Ask DeepWiki](https://deepwiki.com/badge.svg)](https://deepwiki.com/SakuraEngine/SakuraEngine)
->>>>>>> f7abbb0e
 
 ## 特性
 
@@ -72,19 +69,26 @@
 
 ## 组件支持矩阵
 
+### [构建](https://github.com/SakuraEngine/Sakura.Runtime/actions)
+
+| Platform                                                                                                                                        | CI(Dev)                                                                                                                                                                               |
+| ----------------------------------------------------------------------------------------------------------------------------------------------- | ------------------------------------------------------------------------------------------------------------------------------------------------------------------------------------- |
+| `<img src="https://media.githubusercontent.com/media/SakuraEngine/Sakura.Resources/main/platform-icons/Windows.png" height="20" />` windows   | [![windows-build](https://github.com/SakuraEngine/SakuraEngine/actions/workflows/ci-windows.yml/badge.svg)](https://github.com/SakuraEngine/SakuraEngine/actions/workflows/ci-windows.yml) |
+| `<img src="https://media.githubusercontent.com/media/SakuraEngine/Sakura.Resources/main/platform-icons/MacOS.png" height="20" />` apple-clang | [![macos-build](https://github.com/SakuraEngine/SakuraEngine/actions/workflows/ci-macos.yml/badge.svg)](https://github.com/SakuraEngine/SakuraEngine/actions/workflows/ci-macos.yml)       |
+
 ### [CGPU](include/cgpu/README.md)
 
-| Platform                                                                                                                                      | <img src="https://media.githubusercontent.com/media/SakuraEngine/Sakura.Resources/main/platform-icons/DirectX12U.png" height="18" />D3D12 | <img src="https://media.githubusercontent.com/media/SakuraEngine/Sakura.Resources/main/platform-icons/DirectX11.png" height="18" />D3D11 | <img src="https://media.githubusercontent.com/media/SakuraEngine/Sakura.Resources/main/platform-icons/Vulkan.png" height="18" />Vulkan | <img src="https://media.githubusercontent.com/media/SakuraEngine/Sakura.Resources/main/platform-icons/Metal.png" height="18" />Metal |
+| Platform                                                                                                                                      | `<img src="https://media.githubusercontent.com/media/SakuraEngine/Sakura.Resources/main/platform-icons/DirectX12U.png" height="18" />` D3D12 | `<img src="https://media.githubusercontent.com/media/SakuraEngine/Sakura.Resources/main/platform-icons/DirectX11.png" height="18" />`D3D11 | `<img src="https://media.githubusercontent.com/media/SakuraEngine/Sakura.Resources/main/platform-icons/Vulkan.png" height="18" />`Vulkan | `<img src="https://media.githubusercontent.com/media/SakuraEngine/Sakura.Resources/main/platform-icons/Metal.png" height="18" />`Metal |
 | --------------------------------------------------------------------------------------------------------------------------------------------- | :--------------------------------------------------------------------------------------------------------------------------------------------: | :------------------------------------------------------------------------------------------------------------------------------------------: | :----------------------------------------------------------------------------------------------------------------------------------------: | :--------------------------------------------------------------------------------------------------------------------------------------: |
-| <img src="https://media.githubusercontent.com/media/SakuraEngine/Sakura.Resources/main/platform-icons/Windows.png" height="20" /> Windows |                                                                      ✔️                                                                      |                                                                      ❌                                                                      |                                                                    ✔️                                                                    |                                                                   N/A                                                                   |
-| <img src="https://media.githubusercontent.com/media/SakuraEngine/Sakura.Resources/main/platform-icons/MacOS.png" height="20" /> macOS     |                                                                      N/A                                                                      |                                                                     N/A                                                                     |                                                                    ✔️                                                                    |                                                                   ❗️                                                                   |
+| `<img src="https://media.githubusercontent.com/media/SakuraEngine/Sakura.Resources/main/platform-icons/Windows.png" height="20" />` Windows |                                                                      ✔️                                                                      |                                                                      ❌                                                                      |                                                                    ✔️                                                                    |                                                                   N/A                                                                   |
+| `<img src="https://media.githubusercontent.com/media/SakuraEngine/Sakura.Resources/main/platform-icons/MacOS.png" height="20" />` macOS     |                                                                      N/A                                                                      |                                                                     N/A                                                                     |                                                                    ✔️                                                                    |                                                                   ❗️                                                                   |
 
 ### [ImageCoder](https://github.com/SakuraEngine/Sakura.Runtime/tree/main/modules/image_coder)
 
 | Platform                                                                                                                                      | PNG             | JPEG          | BMP  | ICO  | EXR  | TGA  |
 | --------------------------------------------------------------------------------------------------------------------------------------------- | --------------- | ------------- | ---- | ---- | ---- | ---- |
-| <img src="https://media.githubusercontent.com/media/SakuraEngine/Sakura.Resources/main/platform-icons/Windows.png" height="20" /> Windows | libpng(v1.5.2)  | libjpeg-turbo | ✔️ | ❗️ | ❗️ | ❗️ |
-| <img src="https://media.githubusercontent.com/media/SakuraEngine/Sakura.Resources/main/platform-icons/MacOS.png" height="20" /> macOS     | libpng(v1.5.27) | libjpeg-turbo | ✔️ | ❗️ | ❗️ | ❗️ |
+| `<img src="https://media.githubusercontent.com/media/SakuraEngine/Sakura.Resources/main/platform-icons/Windows.png" height="20" />` Windows | libpng(v1.5.2)  | libjpeg-turbo | ❗️ | ❗️ | ❗️ | ❗️ |
+| `<img src="https://media.githubusercontent.com/media/SakuraEngine/Sakura.Resources/main/platform-icons/MacOS.png" height="20" />` macOS     | libpng(v1.5.27) | libjpeg-turbo | ❗️ | ❗️ | ❗️ | ❗️ |
 
 ## 示例 (从上到下逐渐贴近底层)
 
