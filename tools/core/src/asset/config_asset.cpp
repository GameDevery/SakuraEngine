#include "asset/config_asset.hpp"
#include "asset/cooker.hpp"
#include "asset/importer.hpp"
#include "platform/configure.h"
#include "platform/memory.h"
#include "platform/vfs.h"
#include "resource/config_resource.h"
#include "json/reader.h"
#include <mutex>
#include "platform/debug.h"
#include "simdjson.h"
#include "type/type_registry.h"
#include "utils/log.hpp"
#include "utils/defer.hpp"
#include "utils/io.hpp"

namespace skd::asset
{
TOOL_API SConfigRegistry* GetConfigRegistry()
{
    static SConfigRegistry registry;
    return &registry;
}
} // namespace skd::asset

namespace skd
{
namespace asset
{
void* SJsonConfigImporter::Import(skr::io::RAMService* ioService, const SAssetRecord* record)
{
    auto registry = GetConfigRegistry();
    auto iter = registry->typeInfos.find(configType);
    if (iter == registry->typeInfos.end())
    {
        SKR_LOG_ERROR("import resource %s failed, type is not registered as config", record->path.u8string().c_str());
        return nullptr;
    }

    auto u8Path = record->path.u8string();
#if 1
    skr::task::event_t counter;
    skr_ram_io_t ramIO = {};
    ramIO.offset = 0;
    ramIO.path = u8Path.c_str();
<<<<<<< HEAD
    ramIO.callbacks[SKR_ASYNC_IO_STATUS_OK] = +[](skr_async_io_request_t* request,void* data) noexcept {
        auto pCounter = (skr::task::event_t*)data;
        pCounter->signal();
=======
    ramIO.callbacks[SKR_ASYNC_IO_STATUS_OK] = +[](skr_async_io_request_t* request, void* data) noexcept {
        auto pCounter = (ftl::AtomicFlag*)data;
        pCounter->Clear();
>>>>>>> fdbf1c9d
    };
    ramIO.callback_datas[SKR_ASYNC_IO_STATUS_OK] = (void*)&counter;
    skr_async_io_request_t ioRequest = {};
    skr_async_ram_destination_t ioDestination = {};
    ioService->request(record->project->vfs, &ramIO, &ioRequest, &ioDestination);
    counter.wait(false);
    auto jsonString = simdjson::padded_string((char8_t*)ioDestination.bytes, ioDestination.size);
    sakura_free(ioDestination.bytes);
#else
    auto file = skr_vfs_fopen(record->project->vfs, u8Path.c_str(), SKR_FM_READ, SKR_FILE_CREATION_OPEN_EXISTING);
    SKR_DEFER({ skr_vfs_fclose(file); });
    auto size = skr_vfs_fsize(file);
    auto buffer = (char*)sakura_malloc(size + 1);
    skr_vfs_fread(file, buffer, 0, size);
    buffer[size] = 0;
    auto jsonString = simdjson::padded_string(buffer, size);
    sakura_free(buffer);
#endif
    simdjson::ondemand::parser parser;
    auto doc = parser.iterate(jsonString);
    skr_config_resource_t* resource = skr::resource::SConfigFactory::NewConfig(configType);
    iter->second.Import(doc.get_value().value_unsafe(), resource->configData);
    return resource; //导入具体数据
}
uint32_t SConfigCooker::Version()
{
    return 0;
}
bool SConfigCooker::Cook(SCookContext* ctx)
{
    //-----load config
    // no cook config for config, skipping
    //-----import resource object
    auto resource = ctx->Import<skr_config_resource_t>();
    SKR_DEFER({ SkrDelete(resource); });
    //-----emit dependencies
    // no static dependencies
    //-----cook resource
    // no cook needed for config, just binarize it
    //-----fetch runtime dependencies
    auto type = (skr::type::RecordType*)skr_get_type(&resource->configType);
    for (auto& field : type->fields)
    {
        if (field.type->Same(skr::type::type_of<skr_resource_handle_t>::get()))
        {
            auto handle = (skr_resource_handle_t*)((char*)resource->configData + field.offset);
            if (handle->is_null())
                continue;
            ctx->AddRuntimeDependency(handle->get_guid());
        }
    }
    //-----write resource header
    eastl::vector<uint8_t> buffer;
    skr::resource::SBinarySerializer archive(buffer);
    ctx->WriteHeader(archive, this);
    //------write resource object
    skr::resource::SConfigFactory::Serialize(*resource, archive);
    //------save resource to disk
    auto file = fopen(ctx->output.u8string().c_str(), "wb");
    if (!file)
    {
        SKR_LOG_FMT_ERROR("[SConfigCooker::Cook] failed to write cooked file for resource {}! path: {}", ctx->record->guid, ctx->record->path.u8string());
        return false;
    }
    SKR_DEFER({ fclose(file); });
    fwrite(buffer.data(), 1, archive.adapter().writtenBytesCount(), file);
    return true;
}

bool SJsonConfigImporterFactory::CanImport(const SAssetRecord* record)
{
    if (record->path.extension() == ".json")
        return true;
    return false;
}
skr_guid_t SJsonConfigImporterFactory::GetResourceType()
{
    return get_type_id_skr_config_resource_t();
}
void SJsonConfigImporterFactory::CreateImporter(const SAssetRecord* record)
{
    // TODO: invoke user interface?
    SKR_UNIMPLEMENTED_FUNCTION();
}
} // namespace asset
} // namespace skd<|MERGE_RESOLUTION|>--- conflicted
+++ resolved
@@ -43,15 +43,9 @@
     skr_ram_io_t ramIO = {};
     ramIO.offset = 0;
     ramIO.path = u8Path.c_str();
-<<<<<<< HEAD
     ramIO.callbacks[SKR_ASYNC_IO_STATUS_OK] = +[](skr_async_io_request_t* request,void* data) noexcept {
         auto pCounter = (skr::task::event_t*)data;
         pCounter->signal();
-=======
-    ramIO.callbacks[SKR_ASYNC_IO_STATUS_OK] = +[](skr_async_io_request_t* request, void* data) noexcept {
-        auto pCounter = (ftl::AtomicFlag*)data;
-        pCounter->Clear();
->>>>>>> fdbf1c9d
     };
     ramIO.callback_datas[SKR_ASYNC_IO_STATUS_OK] = (void*)&counter;
     skr_async_io_request_t ioRequest = {};
