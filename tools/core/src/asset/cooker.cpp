#include "asset/cooker.hpp"
#include "EASTL/shared_ptr.h"
#include "asset/importer.hpp"
#include "ftl/task_counter.h"
#include "ghc/filesystem.hpp"
#include "platform/debug.h"
#include "platform/guid.h"
#include "platform/vfs.h"
#include "platform/thread.h"
#include "simdjson.h"
#include "utils/defer.hpp"
#include "utils/format.hpp"
#include "ftl/task_scheduler.h"
#include "platform/memory.h"
#include "platform/configure.h"
#include "utils/log.h"
#include "json/reader.h"
#include "json/writer.h"
#include <mutex>
#include <stdio.h>
#include "utils/io.hpp"
#include "platform/vfs.h"

namespace skd::asset
{
SCookSystem* GetCookSystem()
{
    static SCookSystem instance;
    return &instance;
}
SCookSystem::SCookSystem() noexcept
{
    skr_init_mutex(&ioMutex);
    skr_init_mutex(&assetMutex);
    for (auto& ioService : ioServices)
    {
        // all used up
        if (ioService == nullptr)
        {
            skr_ram_io_service_desc_t desc = {};
            desc.sleep_time = 1;
            desc.lockless = true;
            desc.sort_method = SKR_IO_SERVICE_SORT_METHOD_NEVER;
            desc.sleep_mode = SKR_IO_SERVICE_SLEEP_MODE_SLEEP;
            ioService = skr::io::RAMService::create(&desc);
        }
    }
}
void SCookSystem::Initialize()
{
    scheduler = SkrNew<ftl::TaskScheduler>();
    mainCounter = SkrNew<ftl::TaskCounter>(scheduler);
    ftl::TaskSchedulerInitOptions options = {};
    options.Behavior = ftl::EmptyQueueBehavior::Sleep;
    scheduler->Init(options);
}
void SCookSystem::Shutdown()
{
    SkrDelete(mainCounter);
    SkrDelete(scheduler);
    scheduler = nullptr;
    mainCounter = nullptr;
}
ftl::TaskScheduler& SCookSystem::GetScheduler()
{
    return *scheduler;
}
SCookSystem::~SCookSystem() noexcept
{
    SKR_ASSERT(scheduler == nullptr);
    skr_destroy_mutex(&ioMutex);
    for (auto ioService : ioServices)
    {
        if (ioService)
            skr::io::RAMService::destroy(ioService);
    }

    skr_destroy_mutex(&assetMutex);
    for (auto& pair : assets)
        SkrDelete(pair.second);
}
SProject::~SProject() noexcept
{
    if (vfs) skr_free_vfs(vfs);
}
void SCookSystem::WaitForAll()
{
    scheduler->WaitForCounter(mainCounter);
}

#include <atomic>
skr::io::RAMService* SCookSystem::getIOService()
{
    SMutexLock lock(ioMutex);
    static std::atomic_uint32_t cursor = 0;
    cursor = (cursor % ioServicesMaxCount);
    return ioServices[cursor++];
}

eastl::shared_ptr<ftl::TaskCounter> SCookSystem::AddCookTask(skr_guid_t guid)
{
    SCookContext* jobContext;
    {
        eastl::shared_ptr<ftl::TaskCounter> result;
        cooking.lazy_emplace_l(
        guid, [&](SCookContext* ctx) { result = ctx->counter; },
        [&](const CookingMap::constructor& ctor) {
            jobContext = SkrNew<SCookContext>();
            ctor(guid, jobContext);
        });
        if (result)
            return result;
    }

    jobContext->record = GetAssetRecord(guid);
    jobContext->ioService = getIOService();
    auto counter = eastl::make_shared<ftl::TaskCounter>(scheduler);
    jobContext->counter = counter;
    auto Task = +[](ftl::TaskScheduler* scheduler, void* userdata) {
        SCookContext* jobContext = (SCookContext*)userdata;
        auto metaAsset = jobContext->record;
        auto outputPath = metaAsset->project->outputPath;
        ghc::filesystem::create_directories(outputPath);
        // TODO: platform dependent directory
        jobContext->output = outputPath / fmt::format("{}.bin", metaAsset->guid);
        auto system = GetCookSystem();
        auto iter = system->cookers.find(metaAsset->type);
        if (iter == system->cookers.end())
        {
            return;
        }
        // SKR_ASSERT(iter != system->cookers.end()); // TODO: error handling
        SKR_LOG_FMT_INFO("[CookTask] resource {} cook started!", metaAsset->guid);
        if (iter->second->Cook(jobContext))
        {
            SKR_LOG_FMT_INFO("[CookTask] resource {} cook finished! updating dependencies.", metaAsset->guid);
            // write dependencies
            auto dependencyPath = metaAsset->project->dependencyPath / fmt::format("{}.d", metaAsset->guid);
            skr_json_writer_t writer(2);
            writer.StartObject();
            writer.Key("files");
            writer.StartArray();
            for (auto& dep : jobContext->staticDependencies)
                skr::json::Write<const skr_guid_t&>(&writer, dep);
            writer.EndArray();
            writer.EndObject();
            auto file = fopen(dependencyPath.u8string().c_str(), "w");
            if (!file)
            {
                SKR_LOG_FMT_ERROR("[CookTask] failed to write dependency file for resource {}! path: {}", metaAsset->guid, metaAsset->path.u8string());
                return;
            }
            SKR_DEFER({ fclose(file); });
            fwrite(writer.buffer.data(), 1, writer.buffer.size(), file);
        }
    };
    auto TearDown = +[](void* userdata) {
        SCookContext* jobContext = (SCookContext*)userdata;
        auto system = GetCookSystem();
        auto guid = jobContext->record->guid;
        system->cooking.erase_if(guid, [](SCookContext* context) { SkrDelete(context); return true; });
        system->mainCounter->Decrement();
    };
    mainCounter->Add(1);
    auto guidName = fmt::format("Fiber{}", jobContext->record->guid);
<<<<<<< HEAD
    const ftl::Task task = { Task, jobContext, TearDown }; 
=======
    const ftl::Task task = { Task, jobContext /*, TearDown */}; // TODO: deal with teardown 
>>>>>>> d4a4c3b0
    scheduler->AddTask(task, ftl::TaskPriority::High, counter.get() FTL_TASK_NAME(, guidName.c_str()));
    return counter;
}

void SCookSystem::RegisterCooker(skr_guid_t guid, SCooker* cooker)
{
    SKR_ASSERT(cooker->system == nullptr);
    cooker->system = this;
    cookers.insert(std::make_pair(guid, cooker));
}
void SCookSystem::UnregisterCooker(skr_guid_t guid)
{
    cookers.erase(guid);
}
eastl::shared_ptr<ftl::TaskCounter> SCookSystem::EnsureCooked(skr_guid_t guid)
{
    {
        eastl::shared_ptr<ftl::TaskCounter> result;
        cooking.if_contains(guid, [&](SCookContext* ctx) {
            result = ctx->counter;
        });
        if (result)
            return result;
    }
    auto metaAsset = GetAssetRecord(guid);
    if (!metaAsset)
    {
        SKR_LOG_FMT_ERROR("[SCookSystem::EnsureCooked] resource not exist! resource guid: {}", guid);
        return nullptr;
    }
    auto resourcePath = metaAsset->project->outputPath / fmt::format("{}.bin", metaAsset->guid);
    auto dependencyPath = metaAsset->project->dependencyPath / fmt::format("{}.d", metaAsset->guid);
    auto checkUpToDate = [&]() -> bool {
        if (!ghc::filesystem::is_regular_file(resourcePath))
        {
            SKR_LOG_FMT_INFO("[SCookSystem::EnsureCooked] resource not exist! resource guid: {}", guid);
            return false;
        }
        if (!ghc::filesystem::is_regular_file(dependencyPath))
        {
            SKR_LOG_FMT_INFO("[SCookSystem::EnsureCooked] dependency file not exist! resource guid: {}", guid);
            return false;
        }
        auto timestamp = ghc::filesystem::last_write_time(resourcePath);
        if (ghc::filesystem::last_write_time(metaAsset->path) > timestamp)
        {
            SKR_LOG_FMT_INFO("[SCookSystem::EnsureCooked] meta file modified! resource guid: {}", guid);
            return false;
        }
        simdjson::ondemand::parser parser;
        auto json = simdjson::padded_string::load(dependencyPath.u8string());
        auto doc = parser.iterate(json);
        if (doc.error() != simdjson::SUCCESS)
        {
            SKR_LOG_FMT_INFO("[SCookSystem::EnsureCooked] dependency file parse failed! resource guid: {}", guid);
            return false;
        }
        auto deps = doc["files"].get_array();
        if (deps.error() != simdjson::SUCCESS)
        {
            SKR_LOG_FMT_INFO("[SCookSystem::EnsureCooked] dependency file parse failed! resource guid: {}", guid);
            return false;
        }
        {
            auto iter = cookers.find(metaAsset->type);
            SKR_ASSERT(iter != cookers.end());
            auto resourceFile = fopen(resourcePath.u8string().c_str(), "rb");
            SKR_DEFER({ fclose(resourceFile); });
            uint32_t version[2];
            fread(&version, 1, sizeof(uint32_t) * 2, resourceFile);
            if (version[1] != iter->second->Version())
            {
                SKR_LOG_FMT_INFO("[SCookSystem::EnsureCooked] cooker version changed! resource guid: {}", guid);
                return false;
            }
            if (iter->second->Version() == UINT32_MAX)
            {
                SKR_LOG_FMT_INFO("[SCookSystem::EnsureCooked] dev cooker version (UINT32_MAX)! resource guid: {}", guid);
                return false;
            }
        }

        for (auto depFile : deps.value_unsafe())
        {
            skr_guid_t depGuid;
            skr::json::Read(std::move(depFile).value_unsafe(), depGuid);
            auto record = GetAssetRecord(depGuid);
            if (!record)
            {
                SKR_LOG_FMT_INFO("[SCookSystem::EnsureCooked] dependency file {} not exist! resource guid: {}", depGuid, guid);
                return false;
            }
            if (record->type == skr_guid_t{})
            {
                if (ghc::filesystem::last_write_time(record->path) > timestamp)
                {
                    SKR_LOG_FMT_INFO("[SCookSystem::EnsureCooked] dependency file {} modified! resource guid: {}", record->path.u8string(), guid);
                    return false;
                }
            }
            else
            {
                if (EnsureCooked(depGuid))
                    return false;
            }
        }
        return true;
    };
    if (!checkUpToDate())
        return AddCookTask(guid);
    return nullptr;
}
void* SCookSystem::CookOrLoad(skr_guid_t resource)
{
    auto counter = EnsureCooked(resource);
    if (counter)
        scheduler->WaitForCounter(counter.get());
    SKR_UNIMPLEMENTED_FUNCTION();
    // LOAD
    return nullptr;
}

void* SCookContext::_Import()
{
    //-----load importer
    simdjson::ondemand::parser parser;
    auto doc = parser.iterate(record->meta);
    auto importerJson = doc["importer"]; // import from asset
    if (importerJson.error() == simdjson::SUCCESS)
    {
        auto importer = GetImporterRegistry()->LoadImporter(record, std::move(importerJson).value_unsafe());
        //-----import raw data
        auto asset = GetCookSystem()->GetAssetRecord(importer->assetGuid);
        staticDependencies.push_back(asset->guid);
        auto rawData = importer->Import(ioService, asset);
        SKR_LOG_FMT_INFO("[SConfigCooker::Cook] asset imported for resource {}! path: {}", record->guid, asset->path.u8string());
        return rawData;
    }
    auto parentJson = doc["parent"]; // derived from resource
    if (parentJson.error() == simdjson::SUCCESS)
    {
        skr_guid_t parentGuid;
        skr::json::Read(std::move(parentJson).value_unsafe(), parentGuid);
        return AddStaticDependency(parentGuid);
    }
    return nullptr;
}
void SCookContext::AddRuntimeDependency(skr_guid_t resource)
{
    runtimeDependencies.push_back(resource);
    GetCookSystem()->EnsureCooked(resource); // try launch new cook task, non blocking
}
void* SCookContext::AddStaticDependency(skr_guid_t resource)
{
    staticDependencies.push_back(resource);
    return GetCookSystem()->CookOrLoad(resource);
}

SAssetRecord* SCookSystem::ImportAsset(SProject* project, ghc::filesystem::path path)
{
    if (path.is_relative())
        path = project->assetPath / path;
    auto metaPath = path;
    if(metaPath.extension() != ".meta")
        metaPath = path.string() + ".asset";
    if (!ghc::filesystem::exists(metaPath))
    {
        SKR_LOG_ERROR("[SAssetRegistry::ImportAsset] meta file %s not exist", path.u8string().c_str());
        return nullptr;
    }
    auto record = SkrNew<SAssetRecord>();
    // TODO: replace file load with skr api
    record->meta = simdjson::padded_string::load(metaPath.u8string());
    simdjson::ondemand::parser parser;
    auto doc = parser.iterate(record->meta);
    skr::json::Read(doc["guid"].value_unsafe(), record->guid);
    auto otype = doc["type"];
    if (otype.error() == simdjson::SUCCESS)
        skr::json::Read(std::move(otype).value_unsafe(), record->type);
    else
        std::memset(&record->type, 0, sizeof(skr_guid_t));
    record->path = path;
    record->project = project;
    SMutexLock lock(assetMutex);
    assets.insert(std::make_pair(record->guid, record));
    return record;
}
SAssetRecord* SCookSystem::GetAssetRecord(const skr_guid_t& guid)
{
    auto iter = assets.find(guid);
    return iter != assets.end() ? iter->second : nullptr;
}
} // namespace skd::asset<|MERGE_RESOLUTION|>--- conflicted
+++ resolved
@@ -163,11 +163,7 @@
     };
     mainCounter->Add(1);
     auto guidName = fmt::format("Fiber{}", jobContext->record->guid);
-<<<<<<< HEAD
-    const ftl::Task task = { Task, jobContext, TearDown }; 
-=======
     const ftl::Task task = { Task, jobContext /*, TearDown */}; // TODO: deal with teardown 
->>>>>>> d4a4c3b0
     scheduler->AddTask(task, ftl::TaskPriority::High, counter.get() FTL_TASK_NAME(, guidName.c_str()));
     return counter;
 }
