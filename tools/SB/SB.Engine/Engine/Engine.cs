﻿using SB.Core;
using Serilog;
using Serilog.Events;
using Serilog.Sinks.SystemConsole.Themes;
using System.Reflection;
using System.Diagnostics;

namespace SB
{
    using BS = BuildSystem;
    public partial class Engine : BuildSystem
    {
        public static void SetEngineDirectory(string Directory) => EngineDirectory = Directory;

        public static IToolchain Bootstrap(string ProjectRoot, TargetCategory Categories)
        {
            using (Profiler.BeginZone("Bootstrap", color: (uint)Profiler.ColorType.WebMaroon))
            {
                Log.Verbose("Runs on {HostOS} with {ProcessorCount} logical processors", HostOS, Environment.ProcessorCount);

                IToolchain? Toolchain = null;
                if (BS.HostOS == OSPlatform.Windows)
                    Toolchain = VisualStudioSetup.VisualStudio;
                else if (BS.HostOS == OSPlatform.OSX)
                    Toolchain = XCodeSetup.XCode;
                else
                    throw new Exception("Unsupported Platform!");

                if (BS.HostOS == OSPlatform.Windows)
                {
                    char DriveLetter = SourceLocation.Directory()[0];
                    if (Char.IsLower(DriveLetter))
                        throw new Exception($"Drive letter {DriveLetter} from source location must be upper case! You might compiled SB in git bash environment, please recompile it in cmd.exe or powershell.exe!");
                }

                BS.TempPath = Directory.CreateDirectory(Path.Combine(ProjectRoot, ".sb")).FullName;
                BS.BuildPath = Directory.CreateDirectory(Path.Combine(ProjectRoot, ".build", Toolchain.Name)).FullName;
                BS.PackageBuildPath = Directory.CreateDirectory(Path.Combine(ProjectRoot, ".pkgs/.build", Toolchain.Name)).FullName;
                BS.LoadConfigurations();

                Log.Verbose("Load Targets... ");
                LoadTargets(Categories);

                Stopwatch sw = new();
                sw.Start();
                Log.Verbose("Run Setups... ");
                Engine.RunSetups();
                sw.Stop();
                Log.Verbose($"Setups Finished... cost {sw.ElapsedMilliseconds / 1000.0f}s");
                return Toolchain!;
            }
        }

        public static void AddEngineTaskEmitters(IToolchain Toolchain)
        {
            Log.Verbose("Add Engine Task Emitters... ");

            Engine.AddTaskEmitter("Utils.CopyFiles", new CopyFilesEmitter());

            Engine.AddTaskEmitter("Codgen.Meta", new CodegenMetaEmitter(Toolchain));
            Engine.AddTaskEmitter("Module.Info", new ModuleInfoEmitter());
            Engine.AddTaskEmitter("ISPC.Compile", new ISPCEmitter());

            Engine.AddTaskEmitter("Cpp.UnityBuild", new UnityBuildEmitter())
                .AddDependency("Module.Info", DependencyModel.PerTarget);

            Engine.AddTaskEmitter("Codgen.Codegen", new CodegenRenderEmitter(Toolchain))
                .AddDependency("Cpp.UnityBuild", DependencyModel.PerTarget)
                .AddDependency("Codgen.Meta", DependencyModel.ExternalTarget)
                .AddDependency("Codgen.Meta", DependencyModel.PerTarget);

            Engine.AddTaskEmitter("Cpp.PCH", new PCHEmitter(Toolchain))
                .AddDependency("ISPC.Compile", DependencyModel.PerTarget)
                .AddDependency("Codgen.Codegen", DependencyModel.ExternalTarget)
                .AddDependency("Codgen.Codegen", DependencyModel.PerTarget);

            Engine.AddTaskEmitter("Cpp.Compile", new CppCompileEmitter(Toolchain))
                .AddDependency("ISPC.Compile", DependencyModel.PerTarget)
                .AddDependency("Module.Info", DependencyModel.PerTarget)
                .AddDependency("Cpp.UnityBuild", DependencyModel.PerTarget)
                .AddDependency("Cpp.PCH", DependencyModel.PerTarget)
                .AddDependency("Cpp.PCH", DependencyModel.ExternalTarget)
                .AddDependency("Codgen.Codegen", DependencyModel.ExternalTarget)
                .AddDependency("Codgen.Codegen", DependencyModel.PerTarget);

            Engine.AddTaskEmitter("Cpp.Link", new CppLinkEmitter(Toolchain))
                .AddDependency("Cpp.Link", DependencyModel.ExternalTarget)
                .AddDependency("Cpp.Compile", DependencyModel.PerTarget);
        }

        public static void AddCompileCommandsEmitter(IToolchain Toolchain)
        {
            Engine.AddTaskEmitter("Cpp.CompileCommands", new CompileCommandsEmitter(Toolchain))
                .AddDependency("Module.Info", DependencyModel.PerTarget);

            Engine.GetTaskEmitter("Cpp.UnityBuild")
                ?.AddDependency("Cpp.CompileCommands", DependencyModel.PerTarget);

            Engine.AddTaskEmitter("CppSL.CompileCommands", new CppSLCompileCommandsEmitter());
        }

        public static void AddShaderTaskEmitters(IToolchain Toolchain)
        {
            if (BuildSystem.TargetOS == OSPlatform.Windows)
            {
                Engine.AddTaskEmitter("DXC.Compile", new DXCEmitter());
            }
            if (BuildSystem.TargetOS == OSPlatform.OSX)
            {
                Engine.AddTaskEmitter("MSL.Compile", new MSLEmitter());
            }
            Engine.AddTaskEmitter("CppSL.Compile", new CppSLEmitter());
        }

        public static new void RunBuild(string? singleTargetName = null)
        {
            BS.RunBuild(singleTargetName);
        }

        private static void LoadTargets(TargetCategory Categories)
        {
            BS.TargetDefaultSettings += (Target Target) =>
            {
                Target.CppVersion("20")
                    .Exception(false)
                    .RTTI(false)
<<<<<<< HEAD
=======
                    .Clang_CppFlags(Visibility.Public, "-Wno-unknown-warning-option")
>>>>>>> 76674574
                    .Clang_CppFlags(Visibility.Public, "-Wno-character-conversion")
                    .LinkDirs(Visibility.Public, Target.GetBinaryPath());
                if (BS.TargetOS == OSPlatform.Windows)
                {
                    Target.RuntimeLibrary("MD");
                }
            };

            var Assemblies = AppDomain.CurrentDomain.GetAssemblies();
            var Types = Assemblies.AsParallel().SelectMany(A => A.GetTypes());
            var Scripts = Types.Where(Type => IsTargetOfCategory(Type, Categories));
            foreach (var Script in Scripts)
            {
                var PrevTargets = AllTargets.Values.ToHashSet();
                System.Runtime.CompilerServices.RuntimeHelpers.RunClassConstructor(Script.TypeHandle);
                var NewTargets = AllTargets.Values.Except(PrevTargets);
                foreach (var NewTarget in NewTargets)
                {
                    NewTarget.SetCategory(Script.GetCustomAttribute<TargetScript>()!.Category);
                }
            }
        }

        private static bool IsTargetOfCategory(Type Type, TargetCategory Category)
        {
            var TargetAttr = Type.GetCustomAttribute<TargetScript>();
            if (TargetAttr == null) return false;
            return (TargetAttr.Category & Category) != 0;
        }

        public static void InitializeLogger(LogEventLevel LogLevel = LogEventLevel.Information)
        {
            Console.OutputEncoding = System.Text.Encoding.UTF8;
            SystemConsoleTheme ConsoleLogTheme = new SystemConsoleTheme(
               new Dictionary<ConsoleThemeStyle, SystemConsoleThemeStyle>
               {
                   [ConsoleThemeStyle.Text] = new SystemConsoleThemeStyle { Foreground = ConsoleColor.White },
                   [ConsoleThemeStyle.SecondaryText] = new SystemConsoleThemeStyle { Foreground = ConsoleColor.Gray },
                   [ConsoleThemeStyle.TertiaryText] = new SystemConsoleThemeStyle { Foreground = ConsoleColor.DarkGray },
                   [ConsoleThemeStyle.Invalid] = new SystemConsoleThemeStyle { Foreground = ConsoleColor.Yellow },
                   [ConsoleThemeStyle.Null] = new SystemConsoleThemeStyle { Foreground = ConsoleColor.Blue },
                   [ConsoleThemeStyle.Name] = new SystemConsoleThemeStyle { Foreground = ConsoleColor.Gray },
                   [ConsoleThemeStyle.String] = new SystemConsoleThemeStyle { Foreground = ConsoleColor.White },
                   [ConsoleThemeStyle.Number] = new SystemConsoleThemeStyle { Foreground = ConsoleColor.Green },
                   [ConsoleThemeStyle.Boolean] = new SystemConsoleThemeStyle { Foreground = ConsoleColor.Blue },
                   [ConsoleThemeStyle.Scalar] = new SystemConsoleThemeStyle { Foreground = ConsoleColor.Green },

                   [ConsoleThemeStyle.LevelVerbose] = new SystemConsoleThemeStyle { Foreground = ConsoleColor.Gray },
                   [ConsoleThemeStyle.LevelDebug] = new SystemConsoleThemeStyle { Foreground = ConsoleColor.Gray },
                   [ConsoleThemeStyle.LevelInformation] = new SystemConsoleThemeStyle { Foreground = ConsoleColor.White },
                   [ConsoleThemeStyle.LevelWarning] = new SystemConsoleThemeStyle { Foreground = ConsoleColor.Yellow },
                   [ConsoleThemeStyle.LevelError] = new SystemConsoleThemeStyle { Foreground = ConsoleColor.White, Background = ConsoleColor.Red },
                   [ConsoleThemeStyle.LevelFatal] = new SystemConsoleThemeStyle { Foreground = ConsoleColor.White, Background = ConsoleColor.Red },
               });

            Log.Logger = new LoggerConfiguration()
                .MinimumLevel.Is(LogLevel)
                // .Enrich.WithThreadId()
                // .WriteTo.Console(restrictedToMinimumLevel: LogLevel, outputTemplate: "{Timestamp:yyyy-MM-dd HH:mm:ss.ffff zzz} {Message:lj}{NewLine}{Exception}")
                .WriteTo.Async(a => a.Logger(l => l
                    .Filter.ByIncludingOnly(e => e.Level == LogLevel)
                    .WriteTo.Console(restrictedToMinimumLevel: LogLevel, outputTemplate: "{Message:lj}{NewLine}{Exception}", theme: ConsoleLogTheme)
                ))
                .WriteTo.Async(a => a.Logger(l => l
                    .Filter.ByExcluding(e => e.Level == LogLevel)
                    .WriteTo.Console(restrictedToMinimumLevel: LogLevel, outputTemplate: "{Level:u}: {Message:lj}{NewLine}{Exception}", theme: ConsoleLogTheme)
                ))
                .CreateLogger();
        }

        public static DependDatabase CodegenDepend = new DependDatabase(Engine.TempPath, "Engine.Codegen." + Engine.GlobalConfiguration);
        public static DependDatabase MiscDepend = new DependDatabase(Engine.TempPath, "Engine.Misc");
        public static DependDatabase ShaderCompileDepend = new DependDatabase(Engine.TempPath, "Engine.ShaderCompileDepends");

        public static string EngineDirectory { get; private set; } = Directory.GetCurrentDirectory();
        public static string ToolDirectory => Path.Combine(TempPath, "tools");
        public static string DownloadDirectory => Path.Combine(TempPath, "downloads");
        public static bool EnableDebugInfo = true;
    }
}<|MERGE_RESOLUTION|>--- conflicted
+++ resolved
@@ -124,10 +124,7 @@
                 Target.CppVersion("20")
                     .Exception(false)
                     .RTTI(false)
-<<<<<<< HEAD
-=======
                     .Clang_CppFlags(Visibility.Public, "-Wno-unknown-warning-option")
->>>>>>> 76674574
                     .Clang_CppFlags(Visibility.Public, "-Wno-character-conversion")
                     .LinkDirs(Visibility.Public, Target.GetBinaryPath());
                 if (BS.TargetOS == OSPlatform.Windows)
