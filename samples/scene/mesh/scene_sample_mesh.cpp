--- conflicted
+++ resolved
@@ -23,7 +23,6 @@
 #include "scene_renderer.hpp"
 #include "cgltf/cgltf.h"
 
-
 // The Three-Triangle Example: simple mesh scene hierarchy
 
 struct SceneSampleMeshModule : public skr::IDynamicModule
@@ -42,12 +41,7 @@
     skr_io_vram_service_t* vram_service = nullptr;
 
     skr::JobQueue* io_job_queue = nullptr;
-<<<<<<< HEAD
-    skr::renderer::SMeshFactory* mesh_factory = nullptr;
-    skr::resource::SLocalResourceRegistry* registry;
-=======
     skr::renderer::MeshFactory* mesh_factory = nullptr;
->>>>>>> 27821491
     SRenderDeviceId render_device = nullptr;
 
     skr::UPtr<skr::ImGuiApp> imgui_app = nullptr;
@@ -80,22 +74,22 @@
     vfs_desc.override_mount_dir = resourceRoot.c_str();
     resource_vfs = skr_create_vfs(&vfs_desc);
 
-    auto ioServiceDesc       = make_zeroed<skr_ram_io_service_desc_t>();
-    ioServiceDesc.name       = u8"SceneSample-RAMIOService";
+    auto ioServiceDesc = make_zeroed<skr_ram_io_service_desc_t>();
+    ioServiceDesc.name = u8"SceneSample-RAMIOService";
     ioServiceDesc.sleep_time = 1000 / 60;
     ioServiceDesc.io_job_queue = io_job_queue;
     ioServiceDesc.callback_job_queue = io_job_queue;
-    ram_service              = skr_io_ram_service_t::create(&ioServiceDesc);
+    ram_service = skr_io_ram_service_t::create(&ioServiceDesc);
     ram_service->run();
 
-    auto vramServiceDesc               = make_zeroed<skr_vram_io_service_desc_t>();
-    vramServiceDesc.name               = u8"SceneSample-VRAMIOService";
-    vramServiceDesc.awake_at_request   = true;
-    vramServiceDesc.ram_service        = ram_service;
+    auto vramServiceDesc = make_zeroed<skr_vram_io_service_desc_t>();
+    vramServiceDesc.name = u8"SceneSample-VRAMIOService";
+    vramServiceDesc.awake_at_request = true;
+    vramServiceDesc.ram_service = ram_service;
     vramServiceDesc.callback_job_queue = io_job_queue;
-    vramServiceDesc.use_dstorage       = true;
-    vramServiceDesc.gpu_device         = render_device->get_cgpu_device();
-    vram_service                       = skr_io_vram_service_t::create(&vramServiceDesc);
+    vramServiceDesc.use_dstorage = true;
+    vramServiceDesc.gpu_device = render_device->get_cgpu_device();
+    vram_service = skr_io_vram_service_t::create(&vramServiceDesc);
     vram_service->run();
 
     scene_renderer = skr::SceneRenderer::Create();
@@ -118,41 +112,10 @@
 
 void SceneSampleMeshModule::installResourceFactories()
 {
-    // TODO: struggling to out how to use the resource system
-    std::error_code ec = {};
-    auto resourceRoot = (skr::filesystem::current_path(ec) / "../resources");
-    auto sampleResourceRoot = resourceRoot / "scene";
-    auto resource_system = skr::resource::GetResourceSystem();
-
-    registry = SkrNew<skr::resource::SLocalResourceRegistry>(resource_vfs);
-    skr::resource::GetResourceSystem()->Initialize(registry, ram_service);
-    // mesh factory
-    {
-        skr::renderer::MeshFactory::Root factoryRoot = {};
-        auto RootStr = sampleResourceRoot.u8string();
-        factoryRoot.dstorage_root = RootStr.c_str();
-        factoryRoot.vfs = resource_vfs;
-        factoryRoot.ram_service = ram_service;
-        factoryRoot.vram_service = vram_service;
-        factoryRoot.render_device = render_device;
-        mesh_factory = skr::renderer::MeshFactory::Create(factoryRoot);
-        resource_system->RegisterFactory(mesh_factory);
-    }
 }
 
 void SceneSampleMeshModule::uninstallResourceFactories()
 {
-    auto resource_system = skr::resource::GetResourceSystem();
-    resource_system->Shutdown();
-<<<<<<< HEAD
-    skr::renderer::SMeshFactory::Destroy(mesh_factory);
-    SkrDelete(registry);
-    skr_io_ram_service_t::destroy(ram_service);
-    skr_io_vram_service_t::destroy(vram_service);
-    SkrDelete(io_job_queue);
-=======
-    skr::renderer::MeshFactory::Destroy(mesh_factory);
->>>>>>> 27821491
 }
 
 int SceneSampleMeshModule::main_module_exec(int argc, char8_t** argv)
@@ -188,7 +151,6 @@
     //     }
     // }
 
-
     auto render_device = skr_get_default_render_device();
     auto cgpu_device = render_device->get_cgpu_device();
     auto gfx_queue = render_device->get_gfx_queue();
